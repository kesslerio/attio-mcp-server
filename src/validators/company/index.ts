/**
 * Validator for company data with dynamic field type detection
 * Enhanced with attribute type validation
 */
import {
  MissingCompanyFieldError,
  InvalidCompanyFieldTypeError,
  InvalidCompanyDataError,
} from '@/errors/company-errors.js';
import {
  CompanyCreateInput,
  CompanyUpdateInput,
} from '@/types/company-types.js';
import {
  getAttributeTypeInfo,
  detectFieldType,
} from '@/api/attribute-types.js';
import { ResourceType } from '@/types/attio.js';
import {
  validateAttributeValue,
  AttributeType,
} from '@/validators/attribute-validator.js';
import { InvalidRequestError } from '@/errors/api-errors.js';
import { extractDomain, normalizeDomain } from '@/utils/domain-utils.js';
import { CompanyFieldValue, ProcessedFieldValue } from '@/types/tool-types.js';
import { processFieldValue } from '@/validators/company/field_detector.js';
import { createScopedLogger } from '@/utils/logger.js';
import { TypeCache } from '@/validators/company/type_cache.js';
import { CachedTypeInfo } from '@/validators/company/types.js';
<<<<<<< HEAD
import { LinkedInUrlValidator } from '@/validators/url/linkedin-validator.js';
import { handleAttributeValidationError } from '@/validators/company/error-handler.js';

const extractDomainLogger = createScopedLogger(
  'CompanyValidator',
  'extractDomainFromWebsite'
);
=======

const SAFE_URL_PROTOCOLS = new Set(['http:', 'https:']);

const LINKEDIN_HOST = 'linkedin.com';

function isLinkedInHostname(hostname: string): boolean {
  const normalized = hostname.toLowerCase();
  return (
    normalized === LINKEDIN_HOST || normalized.endsWith(`.${LINKEDIN_HOST}`)
  );
}

function ensureSafeUrl(value: string, fieldLabel: string): URL {
  let parsed: URL;

  try {
    parsed = new URL(value);
  } catch {
    throw new InvalidCompanyDataError(`${fieldLabel} must be a valid URL`);
  }

  if (!SAFE_URL_PROTOCOLS.has(parsed.protocol)) {
    throw new InvalidCompanyDataError(
      `${fieldLabel} must use http or https protocol`
    );
  }

  return parsed;
}
>>>>>>> eddad788

export class CompanyValidator {
  /**
   * Process all attributes in an object, converting values as needed
   *
   * @param attributes - Object containing attribute key-value pairs
   * @returns Processed attributes object with converted values
   */
  private static async processAttributeValues(
    attributes: Record<string, CompanyFieldValue>
  ): Promise<Record<string, ProcessedFieldValue>> {
    const processedAttributes: Record<string, ProcessedFieldValue> = {};

    for (const [field, value] of Object.entries(attributes)) {
      if (value !== undefined && value !== null) {
        await CompanyValidator.validateFieldType(field, value);
        processedAttributes[field] = await processFieldValue(field, value);
      } else {
        processedAttributes[field] = value as ProcessedFieldValue;
      }
    }

    return processedAttributes;
  }

  /**
   * Automatically extracts domain from website URL if domains field is not provided
   */
  static extractDomainFromWebsite(
    attributes: Record<string, CompanyFieldValue>
  ): Record<string, CompanyFieldValue> {
    if (
      attributes.website &&
      !attributes.domains &&
      typeof attributes.website === 'string'
    ) {
      const extractedDomain = extractDomain(attributes.website);

      if (extractedDomain) {
        const normalizedDomain = normalizeDomain(extractedDomain);
        extractDomainLogger.debug('Auto-extracted domain from website', {
          normalizedDomain,
          website: attributes.website,
          toolName: 'company-validator',
          userId: 'n/a',
          requestId: 'n/a',
        });
        attributes.domains = [normalizedDomain];
        attributes._autoExtractedDomains = true;
      }
    }

    return attributes;
  }

  static async validateCreate(
    attributes: Record<string, CompanyFieldValue>
  ): Promise<CompanyCreateInput> {
    if (!attributes.name) {
      throw new MissingCompanyFieldError('name');
    }

    const attributesWithDomain =
      CompanyValidator.extractDomainFromWebsite(attributes);
    // eslint-disable-next-line @typescript-eslint/no-unused-vars
    const { _autoExtractedDomains, ...cleanAttributes } = attributesWithDomain;

    const processedAttributes =
      await CompanyValidator.processAttributeValues(cleanAttributes);
    await CompanyValidator.performSpecialValidation(processedAttributes);

    try {
      const validatedAttributes =
        await CompanyValidator.validateAttributeTypes(processedAttributes);
      return validatedAttributes as CompanyCreateInput;
    } catch (error: unknown) {
      handleAttributeValidationError(error);
    }
  }

  static async validateUpdate(
    companyId: string,
    attributes: Record<string, CompanyFieldValue>
  ): Promise<CompanyUpdateInput> {
    if (!companyId || typeof companyId !== 'string') {
      throw new InvalidCompanyDataError(
        'Company ID must be a non-empty string for update'
      );
    }

    const attributesWithDomain =
      CompanyValidator.extractDomainFromWebsite(attributes);
    // eslint-disable-next-line @typescript-eslint/no-unused-vars
    const { _autoExtractedDomains, ...cleanAttributes } = attributesWithDomain;

    const processedAttributes =
      await CompanyValidator.processAttributeValues(cleanAttributes);
    await CompanyValidator.performSpecialValidation(processedAttributes);

    try {
      const validatedAttributes =
        await CompanyValidator.validateAttributeTypes(processedAttributes);
      return validatedAttributes as CompanyUpdateInput;
    } catch (error: unknown) {
      handleAttributeValidationError(error);
    }
  }

  static async validateAttributeUpdate(
    companyId: string,
    attributeName: string,
    attributeValue: CompanyFieldValue
  ): Promise<ProcessedFieldValue> {
    if (!companyId || typeof companyId !== 'string') {
      throw new InvalidCompanyDataError(
        'Company ID must be a non-empty string'
      );
    }

    if (!attributeName || typeof attributeName !== 'string') {
      throw new InvalidCompanyDataError(
        'Attribute name must be a non-empty string'
      );
    }

    await CompanyValidator.validateFieldType(attributeName, attributeValue);
    const processedValue = await processFieldValue(
      attributeName,
      attributeValue
    );

    if (
      attributeName === 'name' &&
      (!processedValue || typeof processedValue !== 'string')
    ) {
      throw new InvalidCompanyDataError(
        'Company name must be a non-empty string'
      );
    }

    if (
      attributeName === 'website' &&
      processedValue &&
      typeof processedValue === 'string'
    ) {
      ensureSafeUrl(processedValue, 'Website');
    }

    if (
      attributeName === 'linkedin_url' &&
      processedValue &&
      typeof processedValue === 'string'
    ) {
<<<<<<< HEAD
      LinkedInUrlValidator.validate(processedValue);
=======
      const url = ensureSafeUrl(processedValue, 'LinkedIn URL');
      if (!isLinkedInHostname(url.hostname)) {
        throw new InvalidCompanyDataError(
          'LinkedIn URL must be a valid LinkedIn URL'
        );
      }
>>>>>>> eddad788
    }

    const attributeObj = { [attributeName]: processedValue };

    try {
      const validatedObj =
        await CompanyValidator.validateAttributeTypes(attributeObj);
      return validatedObj[attributeName];
    } catch (error: unknown) {
      handleAttributeValidationError(error);
    }
  }

  private static async validateFieldType(
    field: string,
    value: CompanyFieldValue
  ): Promise<void> {
    if (value === null || value === undefined) {
      return;
    }

    if (field === 'domains') {
      return;
    }

    let expectedType: string;

    try {
      const cached = TypeCache.getFieldType(field);
      if (cached) {
        expectedType = cached;
      } else {
        expectedType = await detectFieldType(ResourceType.COMPANIES, field);
        TypeCache.setFieldType(field, expectedType);
      }
    } catch {
      const log = createScopedLogger('CompanyValidator', 'validateFieldType');
      log.warn('Failed to detect field type; using fallback', { field });
      expectedType = CompanyValidator.inferFieldType(field);
    }

    const actualType = Array.isArray(value) ? 'array' : typeof value;

    switch (expectedType) {
      case 'string':
        if (typeof value !== 'string') {
          throw new InvalidCompanyFieldTypeError(field, 'string', actualType);
        }
        break;
      case 'array':
        if (!Array.isArray(value)) {
          if (typeof value === 'string') {
            return;
          }
          throw new InvalidCompanyFieldTypeError(field, 'array', actualType);
        }
        break;
      case 'number':
        if (typeof value !== 'number') {
          // Allow strings that can be converted to numbers
          if (typeof value === 'string') {
            const numValue = Number(value);
            if (isNaN(numValue)) {
              throw new InvalidCompanyFieldTypeError(
                field,
                'number',
                actualType
              );
            }
            // String is convertible to number, allow it
          } else {
            throw new InvalidCompanyFieldTypeError(field, 'number', actualType);
          }
        }
        break;
      case 'boolean':
        if (typeof value !== 'boolean') {
          if (typeof value === 'string' || typeof value === 'number') {
            return;
          }
          throw new InvalidCompanyFieldTypeError(field, 'boolean', actualType);
        }
        break;
      case 'object':
        if (typeof value !== 'object' || Array.isArray(value)) {
          throw new InvalidCompanyFieldTypeError(field, 'object', actualType);
        }
        break;
    }
  }

  private static async performSpecialValidation(
    attributes: Record<string, ProcessedFieldValue>
  ): Promise<void> {
    if (attributes.services !== undefined && attributes.services !== null) {
      if (typeof attributes.services !== 'string') {
        throw new InvalidCompanyDataError(
          'Services must be a string value (comma-separated for multiple services)'
        );
      }
    }

    if (attributes.website && typeof attributes.website === 'string') {
      ensureSafeUrl(attributes.website, 'Website');
    }

    if (
      attributes.linkedin_url &&
      typeof attributes.linkedin_url === 'string'
    ) {
<<<<<<< HEAD
      LinkedInUrlValidator.validate(attributes.linkedin_url);
=======
      const url = ensureSafeUrl(attributes.linkedin_url, 'LinkedIn URL');
      if (!isLinkedInHostname(url.hostname)) {
        throw new InvalidCompanyDataError(
          'LinkedIn URL must be a valid LinkedIn URL'
        );
      }
>>>>>>> eddad788
    }

    if (attributes.location) {
      const locationType = await detectFieldType(
        ResourceType.COMPANIES,
        'location'
      );
      if (
        locationType === 'object' &&
        (typeof attributes.location !== 'object' ||
          Array.isArray(attributes.location))
      ) {
        throw new InvalidCompanyFieldTypeError(
          'location',
          'object',
          typeof attributes.location
        );
      }
    }
  }

  private static inferFieldType(field: string): string {
    if (field.toLowerCase() === 'services') {
      return 'string';
    }

    const arrayFieldPatterns = [
      'products',
      'categories',
      'keywords',
      'tags',
      'emails',
      'phones',
      'addresses',
      'social_profiles',
    ];

    const objectFieldPatterns = [
      'location',
      'address',
      'metadata',
      'settings',
      'preferences',
    ];

    const numberFieldPatterns = [
      'count',
      'amount',
      'size',
      'revenue',
      'employees',
      'funding',
      'valuation',
      'score',
      'rating',
    ];

    const booleanFieldPatterns = [
      'is_',
      'has_',
      'enabled',
      'active',
      'verified',
      'published',
    ];
    const lowerField = field.toLowerCase();

    if (arrayFieldPatterns.some((pattern) => lowerField.includes(pattern))) {
      return 'array';
    }

    if (objectFieldPatterns.some((pattern) => lowerField.includes(pattern))) {
      return 'object';
    }

    if (numberFieldPatterns.some((pattern) => lowerField.includes(pattern))) {
      return 'number';
    }

    if (
      booleanFieldPatterns.some(
        (pattern) =>
          lowerField.startsWith(pattern) || lowerField.includes(pattern)
      )
    ) {
      return 'boolean';
    }

    return 'string';
  }

  static validateDelete(companyId: string): void {
    if (!companyId || typeof companyId !== 'string') {
      throw new InvalidCompanyDataError(
        'Company ID must be a non-empty string'
      );
    }
  }

  static clearFieldTypeCache(): void {
    TypeCache.clear();
  }

  private static async getValidatorType(
    attributeName: string
  ): Promise<AttributeType> {
    const now = Date.now();
    const cachedInfo = TypeCache.getAttributeType(attributeName);

    if (cachedInfo && TypeCache.isFresh(cachedInfo as CachedTypeInfo, now)) {
      return cachedInfo.validatorType;
    }

    try {
      const typeInfo = await getAttributeTypeInfo(
        ResourceType.COMPANIES,
        attributeName
      );

      let validatorType: AttributeType;
      switch (typeInfo.fieldType) {
        case 'string':
          validatorType = 'string';
          break;
        case 'number':
          validatorType = 'number';
          break;
        case 'boolean':
          validatorType = 'boolean';
          break;
        case 'array':
          validatorType = 'array';
          break;
        case 'object':
          validatorType =
            typeInfo.attioType === 'record-reference'
              ? 'record-reference'
              : 'object';
          break;
        default:
          validatorType = 'string';
      }

      TypeCache.setAttributeType(attributeName, {
        fieldType: typeInfo.fieldType,
        attioType: typeInfo.attioType,
        validatorType,
        timestamp: now,
      });

      return validatorType;
    } catch {
      const fieldType = TypeCache.getFieldType(attributeName);
      if (fieldType) {
        return fieldType === 'number'
          ? 'number'
          : fieldType === 'boolean'
            ? 'boolean'
            : fieldType === 'array'
              ? 'array'
              : fieldType === 'object'
                ? 'object'
                : 'string';
      }

      const inferredType = this.inferFieldType(attributeName);
      return inferredType === 'number'
        ? 'number'
        : inferredType === 'boolean'
          ? 'boolean'
          : inferredType === 'array'
            ? 'array'
            : inferredType === 'object'
              ? 'object'
              : 'string';
    }
  }

  static async validateAttributeTypes(
    attributes: Record<string, ProcessedFieldValue>
  ): Promise<Record<string, ProcessedFieldValue>> {
    const validatedAttributes: Record<string, ProcessedFieldValue> = {};
    const errors: Record<string, string> = {};
    let hasErrors = false;

    const attributesToValidate: Record<string, ProcessedFieldValue> = {};

    Object.entries(attributes).forEach(([attributeName, value]) => {
      if (value === undefined) {
        return;
      }

      if (value === null) {
        validatedAttributes[attributeName] = null;
        return;
      }

      attributesToValidate[attributeName] = value;
    });

    if (Object.keys(attributesToValidate).length === 0) {
      return validatedAttributes;
    }

    const validatorTypes = new Map<string, AttributeType>();

    try {
      await Promise.all(
        Object.keys(attributesToValidate).map(async (attributeName) => {
          try {
            const validatorType = await this.getValidatorType(attributeName);
            validatorTypes.set(attributeName, validatorType);
          } catch {
            const log = createScopedLogger(
              'CompanyValidator',
              'validateAttributeTypes'
            );
            log.warn(
              'Could not determine type for attribute; using string as fallback',
              { attributeName }
            );
            validatorTypes.set(attributeName, 'string');
          }
        })
      );

      for (const [attributeName, value] of Object.entries(
        attributesToValidate
      )) {
        const validatorType = validatorTypes.get(attributeName) || 'string';

        const result = validateAttributeValue(
          attributeName,
          value,
          validatorType
        );

        if (result.valid) {
          validatedAttributes[attributeName] =
            result.convertedValue as unknown as ProcessedFieldValue;
        } else {
          hasErrors = true;
          errors[attributeName] =
            result.error || `Invalid value for ${attributeName}`;
        }
      }
    } catch (error: unknown) {
      const log = createScopedLogger(
        'CompanyValidator',
        'validateAttributeTypes'
      );
      log.error('Unexpected error during batch validation', error);

      for (const [attributeName, value] of Object.entries(
        attributesToValidate
      )) {
        try {
          let validatorType: AttributeType;
          try {
            validatorType = await this.getValidatorType(attributeName);
          } catch {
            validatorType = 'string';
          }

          const result = validateAttributeValue(
            attributeName,
            value,
            validatorType
          );

          if (result.valid) {
            validatedAttributes[attributeName] =
              result.convertedValue as unknown as ProcessedFieldValue;
          } else {
            hasErrors = true;
            errors[attributeName] =
              result.error || `Invalid value for ${attributeName}`;
          }
        } catch {
          const log2 = createScopedLogger(
            'CompanyValidator',
            'validateAttributeTypes'
          );
          log2.warn(
            'Validation failed for attribute; proceeding with original value',
            { attributeName }
          );
          validatedAttributes[attributeName] = value;
        }
      }
    }

    if (hasErrors) {
      throw new InvalidRequestError(
        `Invalid attribute values: ${Object.values(errors).join(', ')}`,
        'companies/update',
        'POST',
        { validationErrors: errors }
      );
    }

    return validatedAttributes;
  }
}<|MERGE_RESOLUTION|>--- conflicted
+++ resolved
@@ -27,7 +27,6 @@
 import { createScopedLogger } from '@/utils/logger.js';
 import { TypeCache } from '@/validators/company/type_cache.js';
 import { CachedTypeInfo } from '@/validators/company/types.js';
-<<<<<<< HEAD
 import { LinkedInUrlValidator } from '@/validators/url/linkedin-validator.js';
 import { handleAttributeValidationError } from '@/validators/company/error-handler.js';
 
@@ -35,7 +34,6 @@
   'CompanyValidator',
   'extractDomainFromWebsite'
 );
-=======
 
 const SAFE_URL_PROTOCOLS = new Set(['http:', 'https:']);
 
@@ -65,7 +63,6 @@
 
   return parsed;
 }
->>>>>>> eddad788
 
 export class CompanyValidator {
   /**
@@ -219,16 +216,13 @@
       processedValue &&
       typeof processedValue === 'string'
     ) {
-<<<<<<< HEAD
       LinkedInUrlValidator.validate(processedValue);
-=======
       const url = ensureSafeUrl(processedValue, 'LinkedIn URL');
       if (!isLinkedInHostname(url.hostname)) {
         throw new InvalidCompanyDataError(
           'LinkedIn URL must be a valid LinkedIn URL'
         );
       }
->>>>>>> eddad788
     }
 
     const attributeObj = { [attributeName]: processedValue };
@@ -339,16 +333,13 @@
       attributes.linkedin_url &&
       typeof attributes.linkedin_url === 'string'
     ) {
-<<<<<<< HEAD
       LinkedInUrlValidator.validate(attributes.linkedin_url);
-=======
       const url = ensureSafeUrl(attributes.linkedin_url, 'LinkedIn URL');
       if (!isLinkedInHostname(url.hostname)) {
         throw new InvalidCompanyDataError(
           'LinkedIn URL must be a valid LinkedIn URL'
         );
       }
->>>>>>> eddad788
     }
 
     if (attributes.location) {
