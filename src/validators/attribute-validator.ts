--- conflicted
+++ resolved
@@ -136,19 +136,11 @@
   if (typeof value === 'string') {
     const stringValue = value.toLowerCase().trim();
     
-<<<<<<< HEAD
     // Reject empty strings explicitly
     if (stringValue === '') {
       return {
         valid: false,
-        error: `Invalid boolean value for "${attributeName}". Empty string cannot be converted to boolean.`
-=======
-    // Empty string should not be a valid boolean
-    if (stringValue === '') {
-      return {
-        valid: false,
         error: `Invalid boolean value for "${attributeName}". Empty strings cannot be converted to boolean.`
->>>>>>> 496664a6
       };
     }
     
@@ -213,19 +205,11 @@
   if (typeof value === 'string') {
     const trimmed = value.trim();
     
-<<<<<<< HEAD
     // Reject empty strings explicitly
     if (trimmed === '') {
       return {
         valid: false,
-        error: `Invalid number value for "${attributeName}". Empty string cannot be converted to number.`
-=======
-    // Empty string or whitespace-only string should not be valid numbers
-    if (trimmed === '') {
-      return {
-        valid: false,
         error: `Invalid number value for "${attributeName}". Empty strings cannot be converted to numbers.`
->>>>>>> 496664a6
       };
     }
     
