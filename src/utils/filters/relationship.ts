/**
 * Relationship filtering utilities
 * These utilities help create filters based on relationships between records
 */

// External dependencies
import {
  FilterValidationError,
  ListRelationshipError,
  RelationshipFilterError,
} from '../../errors/api-errors.js';
// import { isValidListId } from "../../validation.js";
import { createEqualsFilter } from './builders.js';
import {
  cacheListFilter,
  cacheRelationshipFilter,
  getCachedListFilter,
  getCachedRelationshipFilter,
  hashFilters,
} from './cache.js';
// Internal module dependencies
import {
  ATTRIBUTES,
  FilterConditionType,
  type ListEntryFilters,
  type RelationshipFilterConfig,
  RelationshipRateLimitError,
  RelationshipType,
  ResourceType,
} from './types.js';

/**
 * Applies rate limiting to relationship queries
 * Throws RelationshipRateLimitError if the rate limit is exceeded
 *
 * @param req - Request object
 * @param relationshipType - Type of relationship query
 * @param isNested - Whether this is a nested relationship query
 * @throws RelationshipRateLimitError if rate limit exceeded
 */
export function applyRateLimit(
  req: any,
  relationshipType: string,
<<<<<<< HEAD
  isNested = false
=======
  _isNested: boolean = false
>>>>>>> 081b582b
): void {
  // Check the rate limit
  // TODO: Restore when checkRelationshipQueryRateLimit is available
  // const result = checkRelationshipQueryRateLimit(req, relationshipType, isNested);
  // If not allowed, throw rate limit error
  // if (!result.allowed) {
  //   throw new RelationshipRateLimitError(
  //     `Rate limit exceeded for ${isNested ? 'nested ' : ''}relationship query of type '${relationshipType}'. Try again in ${Math.ceil(result.msUntilReset / 1000)} seconds.`,
  //     relationshipType,
  //     result.resetTime,
  //     result.msUntilReset
  //   );
  // }
}

/**
 * Core function to create relationship-based filters
 * This translates our internal representation to the format expected by the Attio API
 *
 * @param config - Relationship filter configuration
 * @returns Filter in the format expected by Attio API
 */
function createRelationshipFilter(
  config: RelationshipFilterConfig
): ListEntryFilters {
  // Map our ResourceType to Attio API object names
  const getObjectName = (type: ResourceType): string => {
    switch (type) {
      case ResourceType.PEOPLE:
        return 'people';
      case ResourceType.COMPANIES:
        return 'companies';
      case ResourceType.LISTS:
        return 'lists';
      case ResourceType.RECORDS:
        return 'records';
      default:
        throw new Error(`Unsupported resource type: ${type}`);
    }
  };

  // The relationship field should be a custom attribute in the filter
  return {
    filters: [
      {
        attribute: {
          slug: ATTRIBUTES.RELATIONSHIP,
        },
        condition: FilterConditionType.EQUALS,
        value: {
          type: config.relationshipType,
          target: {
            object: getObjectName(config.targetType),
            filter: config.targetFilters,
          },
        },
      },
    ],
    matchAny: false,
  };
}

/**
 * Creates a filter for people based on their associated company attributes
 * Includes rate limiting for this resource-intensive operation
 *
 * @param companyFilter - Filters to apply to the related companies
 * @param req - Optional request object for rate limiting (if not provided, rate limiting is skipped)
 * @returns Filter for finding people based on company attributes
 * @throws RelationshipRateLimitError if rate limit exceeded
 */
export function createPeopleByCompanyFilter(
  companyFilter: ListEntryFilters,
  req?: any
): ListEntryFilters {
  try {
    // Apply rate limiting if request object is provided
    if (req) {
      applyRateLimit(req, RelationshipType.WORKS_AT, false);
    }

    // Validate company filters
    if (
      !(companyFilter && companyFilter.filters) ||
      companyFilter.filters.length === 0
    ) {
      throw new RelationshipFilterError(
        'Company filter must contain at least one valid filter condition',
        ResourceType.PEOPLE.toString(),
        ResourceType.COMPANIES.toString(),
        RelationshipType.WORKS_AT
      );
    }

    // Create a relationship filter configuration
    const relationshipConfig: RelationshipFilterConfig = {
      sourceType: ResourceType.PEOPLE,
      targetType: ResourceType.COMPANIES,
      relationshipType: RelationshipType.WORKS_AT,
      targetFilters: companyFilter,
    };

    // Convert to an Attio API compatible filter
    return createRelationshipFilter(relationshipConfig);
  } catch (error) {
    // Re-throw if it's already a rate limit error
    if (error instanceof RelationshipRateLimitError) {
      throw error;
    }

    // Check if it's already another specialized error
    if (error instanceof RelationshipFilterError) {
      throw error;
    }

    // Otherwise, wrap in a FilterValidationError
    const errorMessage = error instanceof Error ? error.message : String(error);
    throw new FilterValidationError(
      `Failed to create people-by-company filter: ${errorMessage}`
    );
  }
}

/**
 * Creates a filter for companies based on their associated people attributes
 * Includes rate limiting for this resource-intensive operation
 *
 * @param peopleFilter - Filters to apply to the related people
 * @param req - Optional request object for rate limiting (if not provided, rate limiting is skipped)
 * @returns Filter for finding companies based on people attributes
 * @throws RelationshipRateLimitError if rate limit exceeded
 */
export function createCompaniesByPeopleFilter(
  peopleFilter: ListEntryFilters,
  req?: any
): ListEntryFilters {
  try {
    // Apply rate limiting if request object is provided
    if (req) {
      applyRateLimit(req, RelationshipType.EMPLOYS, false);
    }

    // Validate people filters
    if (
      !(peopleFilter && peopleFilter.filters) ||
      peopleFilter.filters.length === 0
    ) {
      throw new RelationshipFilterError(
        'People filter must contain at least one valid filter condition',
        ResourceType.COMPANIES.toString(),
        ResourceType.PEOPLE.toString(),
        RelationshipType.EMPLOYS
      );
    }

    // Create a relationship filter configuration
    const relationshipConfig: RelationshipFilterConfig = {
      sourceType: ResourceType.COMPANIES,
      targetType: ResourceType.PEOPLE,
      relationshipType: RelationshipType.EMPLOYS,
      targetFilters: peopleFilter,
    };

    // Convert to an Attio API compatible filter
    return createRelationshipFilter(relationshipConfig);
  } catch (error) {
    // Re-throw if it's already a rate limit error
    if (error instanceof RelationshipRateLimitError) {
      throw error;
    }

    // Check if it's already another specialized error
    if (error instanceof RelationshipFilterError) {
      throw error;
    }

    // Otherwise, wrap in a FilterValidationError
    const errorMessage = error instanceof Error ? error.message : String(error);
    throw new FilterValidationError(
      `Failed to create companies-by-people filter: ${errorMessage}`
    );
  }
}

/**
 * Creates a filter for records that belong to a specific list
 * Includes rate limiting for this operation and caching for better performance
 *
 * @param resourceType - The type of records to filter (people or companies)
 * @param listId - The ID of the list to filter by
 * @param req - Optional request object for rate limiting (if not provided, rate limiting is skipped)
 * @param useCache - Whether to use caching (default: true)
 * @returns Filter for finding records that belong to the list
 * @throws RelationshipRateLimitError if rate limit exceeded
 */
export function createRecordsByListFilter(
  resourceType: ResourceType,
  listId: string,
  req?: any,
  useCache = true
): ListEntryFilters {
  try {
    // Check cache first if caching is enabled
    if (useCache) {
      const cachedFilter = getCachedListFilter(listId, resourceType);
      if (cachedFilter) {
        return cachedFilter;
      }
    }

    // Apply rate limiting if request object is provided
    if (req) {
      applyRateLimit(req, RelationshipType.BELONGS_TO_LIST, false);
    }

    // Validate list ID format and security using imported function

    // Validate list ID format and security
    // TODO: Fix import issue with validation.js
    if (!(listId && /^list_[a-zA-Z0-9]+$/.test(listId))) {
      throw new ListRelationshipError(
        'Invalid list ID format. Expected format: list_[alphanumeric]',
        resourceType.toString(),
        listId
      );
    }

    // Create a relationship filter configuration
    const relationshipConfig: RelationshipFilterConfig = {
      sourceType: resourceType,
      targetType: ResourceType.LISTS,
      relationshipType: RelationshipType.BELONGS_TO_LIST,
      targetFilters: createEqualsFilter(ATTRIBUTES.LIST_ID, listId),
    };

    // Convert to an Attio API compatible filter
    const result = createRelationshipFilter(relationshipConfig);

    // Cache the result if caching is enabled
    if (useCache) {
      cacheListFilter(listId, resourceType, result);
    }

    return result;
  } catch (error) {
    // Re-throw if it's already a rate limit error
    if (error instanceof RelationshipRateLimitError) {
      throw error;
    }

    // Check if it's already another specialized error
    if (
      error instanceof ListRelationshipError ||
      error instanceof RelationshipFilterError
    ) {
      throw error;
    }

    // Otherwise, wrap in a FilterValidationError
    const errorMessage = error instanceof Error ? error.message : String(error);
    throw new FilterValidationError(
      `Failed to create records-by-list filter: ${errorMessage}`
    );
  }
}

/**
 * Creates a filter for finding people who work at companies in a specific list
 * This is a nested relationship query with rate limiting and caching applied
 *
 * @param listId - The ID of the list that contains companies
 * @param req - Optional request object for rate limiting (if not provided, rate limiting is skipped)
 * @param useCache - Whether to use caching (default: true)
 * @returns Filter for finding people who work at companies in the specified list
 * @throws RelationshipRateLimitError if rate limit exceeded
 */
export function createPeopleByCompanyListFilter(
  listId: string,
  req?: any,
  useCache = true
): ListEntryFilters {
  try {
    // Create a cache key for this nested relationship
    const cacheKey = {
      relationshipType: RelationshipType.WORKS_AT,
      sourceType: ResourceType.PEOPLE,
      targetType: ResourceType.COMPANIES,
      targetFilterHash: '', // Will be set later
      listId,
      isNested: true,
    };

    // Check cache first if caching is enabled
    if (useCache) {
      const cachedFilter = getCachedRelationshipFilter(cacheKey);
      if (cachedFilter) {
        return cachedFilter;
      }
    }

    // Apply rate limiting if request object is provided
    if (req) {
      applyRateLimit(req, RelationshipType.WORKS_AT, true);
    }

    // Validate list ID format and security using imported function

    // Validate list ID format and security
    // TODO: Fix import issue with validation.js
    if (!(listId && /^list_[a-zA-Z0-9]+$/.test(listId))) {
      throw new Error(
        'Invalid list ID format. Expected format: list_[alphanumeric]'
      );
    }

    // First, create a filter for companies in the list
    const companiesInListFilter = createRecordsByListFilter(
      ResourceType.COMPANIES,
      listId,
      undefined,
      useCache
    );

    // Update cache key with the hash of the target filter
    cacheKey.targetFilterHash = hashFilters(companiesInListFilter);

    // Then, create a filter for people who work at those companies
    const result = createPeopleByCompanyFilter(companiesInListFilter);

    // Cache the result if caching is enabled
    if (useCache) {
      cacheRelationshipFilter(cacheKey, result);
    }

    return result;
  } catch (error) {
    // Re-throw if it's already a rate limit error
    if (error instanceof RelationshipRateLimitError) {
      throw error;
    }

    const errorMessage = error instanceof Error ? error.message : String(error);
    throw new FilterValidationError(
      `Failed to create people-by-company-list filter: ${errorMessage}`
    );
  }
}

/**
 * Creates a filter for finding companies that have people in a specific list
 * This is a nested relationship query with rate limiting and caching applied
 *
 * @param listId - The ID of the list that contains people
 * @param req - Optional request object for rate limiting (if not provided, rate limiting is skipped)
 * @param useCache - Whether to use caching (default: true)
 * @returns Filter for finding companies that have people in the specified list
 * @throws RelationshipRateLimitError if rate limit exceeded
 */
export function createCompaniesByPeopleListFilter(
  listId: string,
  req?: any,
  useCache = true
): ListEntryFilters {
  try {
    // Create a cache key for this nested relationship
    const cacheKey = {
      relationshipType: RelationshipType.EMPLOYS,
      sourceType: ResourceType.COMPANIES,
      targetType: ResourceType.PEOPLE,
      targetFilterHash: '', // Will be set later
      listId,
      isNested: true,
    };

    // Check cache first if caching is enabled
    if (useCache) {
      const cachedFilter = getCachedRelationshipFilter(cacheKey);
      if (cachedFilter) {
        return cachedFilter;
      }
    }

    // Apply rate limiting if request object is provided
    if (req) {
      applyRateLimit(req, RelationshipType.EMPLOYS, true);
    }

    // Validate list ID format and security using imported function

    // Validate list ID format and security
    // TODO: Fix import issue with validation.js
    if (!(listId && /^list_[a-zA-Z0-9]+$/.test(listId))) {
      throw new Error(
        'Invalid list ID format. Expected format: list_[alphanumeric]'
      );
    }

    // First, create a filter for people in the list
    const peopleInListFilter = createRecordsByListFilter(
      ResourceType.PEOPLE,
      listId,
      undefined,
      useCache
    );

    // Update cache key with the hash of the target filter
    cacheKey.targetFilterHash = hashFilters(peopleInListFilter);

    // Then, create a filter for companies that have those people
    const result = createCompaniesByPeopleFilter(peopleInListFilter);

    // Cache the result if caching is enabled
    if (useCache) {
      cacheRelationshipFilter(cacheKey, result);
    }

    return result;
  } catch (error) {
    // Re-throw if it's already a rate limit error
    if (error instanceof RelationshipRateLimitError) {
      throw error;
    }

    const errorMessage = error instanceof Error ? error.message : String(error);
    throw new FilterValidationError(
      `Failed to create companies-by-people-list filter: ${errorMessage}`
    );
  }
}

/**
 * Creates a filter for records that have associated notes matching criteria
 * Includes rate limiting for text search operations
 *
 * @param resourceType - The type of records to filter (people or companies)
 * @param textSearch - Text to search for in the notes
 * @param req - Optional request object for rate limiting (if not provided, rate limiting is skipped)
 * @returns Filter for finding records with matching notes
 * @throws RelationshipRateLimitError if rate limit exceeded
 */
export function createRecordsByNotesFilter(
  resourceType: ResourceType,
  textSearch: string,
  req?: any
): ListEntryFilters {
  try {
    // Apply rate limiting if request object is provided
    if (req) {
      applyRateLimit(req, RelationshipType.HAS_NOTE, false);
    }

    if (!textSearch || textSearch.trim() === '') {
      throw new Error('Text search query must be provided');
    }

    // Create a relationship filter configuration
    const relationshipConfig: RelationshipFilterConfig = {
      sourceType: resourceType,
      targetType: ResourceType.LISTS, // Notes don't have a ResourceType, using LISTS as a placeholder
      relationshipType: RelationshipType.HAS_NOTE,
      targetFilters: {
        filters: [
          {
            attribute: { slug: ATTRIBUTES.NOTE_CONTENT },
            condition: FilterConditionType.CONTAINS,
            value: textSearch,
          },
        ],
        matchAny: false,
      },
    };

    // Convert to an Attio API compatible filter
    return createRelationshipFilter(relationshipConfig);
  } catch (error) {
    // Re-throw if it's already a rate limit error
    if (error instanceof RelationshipRateLimitError) {
      throw error;
    }

    const errorMessage = error instanceof Error ? error.message : String(error);
    throw new FilterValidationError(
      `Failed to create records-by-notes filter: ${errorMessage}`
    );
  }
}<|MERGE_RESOLUTION|>--- conflicted
+++ resolved
@@ -6,28 +6,29 @@
 // External dependencies
 import {
   FilterValidationError,
+  RelationshipFilterError,
   ListRelationshipError,
-  RelationshipFilterError,
 } from '../../errors/api-errors.js';
+
+// Internal module dependencies
+import {
+  ListEntryFilters,
+  FilterConditionType,
+  RelationshipType,
+  ResourceType,
+  RelationshipFilterConfig,
+  ATTRIBUTES,
+  RelationshipRateLimitError,
+} from './types.js';
 // import { isValidListId } from "../../validation.js";
 import { createEqualsFilter } from './builders.js';
 import {
-  cacheListFilter,
+  getCachedRelationshipFilter,
   cacheRelationshipFilter,
   getCachedListFilter,
-  getCachedRelationshipFilter,
+  cacheListFilter,
   hashFilters,
 } from './cache.js';
-// Internal module dependencies
-import {
-  ATTRIBUTES,
-  FilterConditionType,
-  type ListEntryFilters,
-  type RelationshipFilterConfig,
-  RelationshipRateLimitError,
-  RelationshipType,
-  ResourceType,
-} from './types.js';
 
 /**
  * Applies rate limiting to relationship queries
@@ -41,11 +42,7 @@
 export function applyRateLimit(
   req: any,
   relationshipType: string,
-<<<<<<< HEAD
-  isNested = false
-=======
   _isNested: boolean = false
->>>>>>> 081b582b
 ): void {
   // Check the rate limit
   // TODO: Restore when checkRelationshipQueryRateLimit is available
@@ -129,7 +126,8 @@
 
     // Validate company filters
     if (
-      !(companyFilter && companyFilter.filters) ||
+      !companyFilter ||
+      !companyFilter.filters ||
       companyFilter.filters.length === 0
     ) {
       throw new RelationshipFilterError(
@@ -190,7 +188,8 @@
 
     // Validate people filters
     if (
-      !(peopleFilter && peopleFilter.filters) ||
+      !peopleFilter ||
+      !peopleFilter.filters ||
       peopleFilter.filters.length === 0
     ) {
       throw new RelationshipFilterError(
@@ -245,7 +244,7 @@
   resourceType: ResourceType,
   listId: string,
   req?: any,
-  useCache = true
+  useCache: boolean = true
 ): ListEntryFilters {
   try {
     // Check cache first if caching is enabled
@@ -265,7 +264,7 @@
 
     // Validate list ID format and security
     // TODO: Fix import issue with validation.js
-    if (!(listId && /^list_[a-zA-Z0-9]+$/.test(listId))) {
+    if (!listId || !/^list_[a-zA-Z0-9]+$/.test(listId)) {
       throw new ListRelationshipError(
         'Invalid list ID format. Expected format: list_[alphanumeric]',
         resourceType.toString(),
@@ -325,7 +324,7 @@
 export function createPeopleByCompanyListFilter(
   listId: string,
   req?: any,
-  useCache = true
+  useCache: boolean = true
 ): ListEntryFilters {
   try {
     // Create a cache key for this nested relationship
@@ -334,7 +333,7 @@
       sourceType: ResourceType.PEOPLE,
       targetType: ResourceType.COMPANIES,
       targetFilterHash: '', // Will be set later
-      listId,
+      listId: listId,
       isNested: true,
     };
 
@@ -355,7 +354,7 @@
 
     // Validate list ID format and security
     // TODO: Fix import issue with validation.js
-    if (!(listId && /^list_[a-zA-Z0-9]+$/.test(listId))) {
+    if (!listId || !/^list_[a-zA-Z0-9]+$/.test(listId)) {
       throw new Error(
         'Invalid list ID format. Expected format: list_[alphanumeric]'
       );
@@ -407,7 +406,7 @@
 export function createCompaniesByPeopleListFilter(
   listId: string,
   req?: any,
-  useCache = true
+  useCache: boolean = true
 ): ListEntryFilters {
   try {
     // Create a cache key for this nested relationship
@@ -416,7 +415,7 @@
       sourceType: ResourceType.COMPANIES,
       targetType: ResourceType.PEOPLE,
       targetFilterHash: '', // Will be set later
-      listId,
+      listId: listId,
       isNested: true,
     };
 
@@ -437,7 +436,7 @@
 
     // Validate list ID format and security
     // TODO: Fix import issue with validation.js
-    if (!(listId && /^list_[a-zA-Z0-9]+$/.test(listId))) {
+    if (!listId || !/^list_[a-zA-Z0-9]+$/.test(listId)) {
       throw new Error(
         'Invalid list ID format. Expected format: list_[alphanumeric]'
       );
