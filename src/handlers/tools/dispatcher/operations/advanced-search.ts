--- conflicted
+++ resolved
@@ -4,24 +4,13 @@
  * Handles advanced search operations with complex filter structures
  */
 
-<<<<<<< HEAD
-import type { CallToolRequest } from '@modelcontextprotocol/sdk/types.js';
-import type { ListEntryFilters } from '../../../../api/operations/index.js';
-import type { ResourceType } from '../../../../types/attio.js';
-import {
-  createErrorResult,
-  ErrorType,
-} from '../../../../utils/error-handler.js';
-import type { AdvancedSearchToolConfig } from '../../../tool-types.js';
-=======
 import { CallToolRequest } from '@modelcontextprotocol/sdk/types.js';
 import { createErrorResult } from '../../../../utils/error-handler.js';
 import { ResourceType } from '../../../../types/attio.js';
 import { AdvancedSearchToolConfig } from '../../../tool-types.js';
 import { formatResponse } from '../../formatters.js';
->>>>>>> 081b582b
 import { hasResponseData } from '../../error-types.js';
-import { formatResponse } from '../../formatters.js';
+import { ListEntryFilters } from '../../../../api/operations/index.js';
 
 /**
  * Handle advanced search operations
