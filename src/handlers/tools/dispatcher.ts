--- conflicted
+++ resolved
@@ -4,8 +4,6 @@
  * This module re-exports from the modular dispatcher implementation for backward compatibility.
  * The actual implementation has been broken down into focused modules under ./dispatcher/
  */
-<<<<<<< HEAD
-=======
 
 // Re-export the main executeToolRequest function from the modular implementation
 export { executeToolRequest } from './dispatcher/core.js';
@@ -15,103 +13,5 @@
 export { validateAttributes, validateResourceId } from './dispatcher/validation.js';
 export { formatSuccessResponse } from './dispatcher/formatting.js';
 
-// The remaining operations will be incrementally moved to the modular implementation
-// For now, we include the legacy implementation as fallback for unimplemented operations
-
-import { CallToolRequest } from '@modelcontextprotocol/sdk/types.js';
-import { createErrorResult } from '../../utils/error-handler.js';
-import { ValueMatchError } from '../../errors/value-match-error.js';
-import { parseResourceUri } from '../../utils/uri-parser.js';
-import { ResourceType, AttioRecord } from '../../types/attio.js';
-import { ListEntryFilters } from '../../api/operations/index.js';
-import { processListEntries } from '../../utils/record-utils.js';
-import { ApiError, isApiError, hasResponseData } from './error-types.js';
-import { safeJsonStringify } from '../../utils/json-serializer.js';
-import {
-  ToolExecutionRequest,
-  ToolErrorContext,
-  AttributeValidationParams,
-  CompanyOperationResponse,
-  ValidationResult,
-  ToolRequestArguments
-} from '../../types/tool-types.js';
->>>>>>> 7b44976b
-
-// Re-export the main executeToolRequest function from the modular implementation
-export { executeToolRequest } from './dispatcher/core.js';
-
-// Re-export utility functions from the modular implementation for backward compatibility
-export { logToolRequest, logToolError } from './dispatcher/logging.js';
-export { validateAttributes, validateResourceId } from './dispatcher/validation.js';
-export { formatSuccessResponse } from './dispatcher/formatting.js';
-
-<<<<<<< HEAD
 // Note: Legacy implementation placeholders below will be moved to dedicated operation modules in Phase 2
-// These are temporarily retained for any unimplemented operations until full modularization is complete
-=======
-// Import tool type definitions
-import {
-  ToolConfig,
-  SearchToolConfig,
-  AdvancedSearchToolConfig,
-  DetailsToolConfig,
-  NotesToolConfig,
-  CreateNoteToolConfig,
-  GetListsToolConfig,
-  GetListEntriesToolConfig,
-  DateBasedSearchToolConfig,
-} from '../tool-types.js';
-
-// Import record tool types
-import {
-  RecordCreateToolConfig,
-  RecordGetToolConfig,
-  RecordUpdateToolConfig,
-  RecordDeleteToolConfig,
-  RecordListToolConfig,
-  RecordBatchCreateToolConfig,
-  RecordBatchUpdateToolConfig,
-} from '../tool-configs/records/index.js';
-
-// Export the legacy implementations that haven't been moved to modules yet
-// These will be gradually moved to the appropriate operation modules
-
-/**
- * Execute record-specific operations
- */
-export async function executeRecordOperation(
-  toolType: string,
-  toolConfig: ToolConfig,
-  request: CallToolRequest,
-  resourceType: ResourceType
-) {
-  // This is a placeholder - the full implementation will be moved to operations/records.ts
-  throw new Error(`Record operation handler not implemented for tool type: ${toolType}`);
-}
-
-/**
- * Execute relationship-based search operations
- */
-export async function executeRelationshipSearch(
-  toolType: string,
-  toolConfig: ToolConfig,
-  request: CallToolRequest,
-  resourceType: ResourceType
-) {
-  // This is a placeholder - the full implementation will be moved to operations/relationships.ts
-  throw new Error(`Relationship search handler not implemented for tool type: ${toolType}`);
-}
-
-/**
- * Execute advanced search operations
- */
-export async function executeAdvancedSearch(
-  toolType: string,
-  toolConfig: ToolConfig,
-  request: CallToolRequest,
-  resourceType: ResourceType
-) {
-  // This is a placeholder - the full implementation will be moved to operations/advanced-search.ts
-  throw new Error(`Advanced search handler not implemented for tool type: ${toolType}`);
-}
->>>>>>> 7b44976b
+// These are temporarily retained for any unimplemented operations until full modularization is complete