--- conflicted
+++ resolved
@@ -15,25 +15,17 @@
   getPersonDetails,
   getPersonNotes,
   createPersonNote,
-<<<<<<< HEAD
   searchPeopleByCreationDate,
   searchPeopleByModificationDate,
   searchPeopleByLastInteraction,
   searchPeopleByActivity
-=======
-  advancedSearchPeople
->>>>>>> 387f4e3b
 } from "../../objects/people.js";
 import { 
   SearchToolConfig, 
   DetailsToolConfig, 
   NotesToolConfig, 
   CreateNoteToolConfig,
-<<<<<<< HEAD
   AdvancedSearchToolConfig 
-=======
-  AdvancedSearchToolConfig
->>>>>>> 387f4e3b
 } from "../tool-types.js";
 
 // People tool configurations
