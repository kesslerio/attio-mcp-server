--- conflicted
+++ resolved
@@ -134,22 +134,9 @@
     /**
      * Handler for searching people by company affiliation
      * 
-<<<<<<< HEAD
      * This handler directly passes the filter to the search API
      * without transformation, as Attio expects filters on the
      * actual attributes (e.g., 'companies' attribute on people)
-=======
-     * Expected filter format:
-     * {
-     *   companyFilter: {
-     *     filters: [{
-     *       attribute: { slug: 'companies.id' | 'companies.name' },
-     *       condition: 'equals',
-     *       value: string | { record_id: string }
-     *     }]
-     *   }
-     * }
->>>>>>> 34b9516d
      */
     handler: async (args: any) => {
       // Extract companyFilter from arguments
@@ -165,7 +152,6 @@
         throw new Error('Invalid companyFilter format. Expected filters array with at least one filter');
       }
       
-<<<<<<< HEAD
       // For people-company relationships, we need to use the 'companies' attribute directly
       // Transform the incoming filter to the correct format
       const transformedFilter = {
@@ -191,42 +177,6 @@
       // Use advanced search with the transformed filter
       const results = await advancedSearchPeople(transformedFilter);
       return results;
-=======
-      // Handle multiple filters if provided (use the first valid one)
-      for (const filter of companyFilter.filters) {
-        // Check if this is a filter by company ID
-        if (filter.attribute?.slug === 'companies.id' && filter.value?.record_id) {
-          if (process.env.NODE_ENV === 'development') {
-            console.log(`[search-people-by-company] Searching by company ID: ${filter.value.record_id}`);
-          }
-          // Call searchPeopleByCompany with just the company ID
-          return searchPeopleByCompany(filter.value.record_id);
-        }
-        
-        // Check if this is a filter by company name
-        if (filter.attribute?.slug === 'companies.name' && filter.value) {
-          if (process.env.NODE_ENV === 'development') {
-            console.log(`[search-people-by-company] Searching by company name: ${filter.value}`);
-          }
-          // First search for the company by name
-          const companies = await searchCompanies(filter.value);
-          if (companies.length > 0) {
-            // Use the first matching company's ID
-            const companyId = companies[0].id?.record_id;
-            if (companyId) {
-              if (process.env.NODE_ENV === 'development') {
-                console.log(`[search-people-by-company] Found company ID: ${companyId}`);
-              }
-              return searchPeopleByCompany(companyId);
-            }
-          }
-          throw new Error(`No company found with name: ${filter.value}`);
-        }
-      }
-      
-      // If no valid filter is found, throw error
-      throw new Error('Invalid companyFilter format. Expected filter by companies.id or companies.name');
->>>>>>> 34b9516d
     },
     formatResult: (results: AttioRecord[]) => {
       return `Found ${results.length} people matching the company filter:\n${results.map((person: any) => 
