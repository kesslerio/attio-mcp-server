/**
 * Advanced universal operations tool configurations
 *
 * These 5 tools provide sophisticated search and batch capabilities
 * across all resource types.
 */

import {
  UniversalToolConfig,
  AdvancedSearchParams,
  RelationshipSearchParams,
  ContentSearchParams,
  TimeframeSearchParams,
  UniversalResourceType,
  RelationshipType,
  ContentSearchType,
  TimeframeType,
  BatchOperationType,
  RelativeTimeframe,
} from './types.js';
import { InteractionType } from '../../../types/attio.js';

import {
  advancedSearchSchema,
  searchByRelationshipSchema,
  searchByContentSchema,
  searchByTimeframeSchema,
  batchOperationsSchema,
  validateUniversalToolParams,
} from './schemas.js';

import { ValidationService } from '../../../services/ValidationService.js';
import { isValidUUID } from '../../../utils/validation/uuid-validation.js';

import {
  handleUniversalSearch,
  handleUniversalGetDetails,
  handleUniversalCreate,
  handleUniversalUpdate,
  handleUniversalDelete,
  formatResourceType,
} from './shared-handlers.js';

// Import enhanced batch API for optimized batch operations (Issue #471)
import {
  universalBatchSearch,
  UniversalBatchSearchResult,
} from '../../../api/operations/batch.js';

// Import ErrorService for error handling
import { ErrorService } from '../../../services/ErrorService.js';

// Import specialized handlers
import {
  searchCompaniesByPeople,
} from '../../../objects/companies/index.js';

import {
  searchPeopleByCompany,
} from '../../../objects/people/index.js';

import {
  searchDealsByCompany,
} from '../../../objects/deals/index.js';


import {
  AttioRecord,
} from '../../../types/attio.js';
import {
  validateBatchOperation,
  validateSearchQuery,
} from '../../../utils/batch-validation.js';
<<<<<<< HEAD
import { RATE_LIMITS } from '../../../config/security-limits.js';
=======
>>>>>>> 999ccc6b

// Import new filter utilities
import { normalizeOperator, apiSemaphore } from '../../../utils/AttioFilterOperators.js';
import { mapFieldName } from '../../../utils/AttioFieldMapper.js';

/**
 * Processes items in parallel with controlled concurrency and error isolation
 * Each item's success/failure is tracked independently for batch operations
 * Uses apiSemaphore for rate limiting and 429 backoff
 */
async function processInParallelWithErrorIsolation<T, R = unknown>(
  items: T[],
  processor: (item: T, index: number) => Promise<R>
): Promise<Array<{ success: boolean; result?: R; error?: string; data?: T }>> {
  const results: Array<{
    success: boolean;
    result?: R;
    error?: string;
    data?: T;
  }> = [];

  // Use apiSemaphore for rate limiting with 429 backoff
  // Process all items through the semaphore (it handles concurrency internally)
  const promises = items.map((item, index) => 
    apiSemaphore.acquire(async () => {
      try {
        const result = await processor(item, index);
        return { success: true, result };
      } catch (error: unknown) {
        return {
          success: false,
          error: error instanceof Error ? error.message : String(error),
          data: item,
        };
      }
    })
  );

  // Wait for all operations to complete
  const allResults = await Promise.allSettled(promises);
  
  // Extract results (allSettled results are always fulfilled due to our error handling)
  for (const settledResult of allResults) {
    if (settledResult.status === 'fulfilled') {
      results.push(settledResult.value);
    } else {
      // This should rarely happen since we handle errors in the semaphore
      results.push({
        success: false,
        error: `Unexpected processing error: ${settledResult.reason}`,
      });
    }
  }

  return results;
}

// Chunked processing with delay between chunks for rate limiting tests
async function processInChunks<T, R = unknown>(
  items: T[],
  processor: (item: T, index: number) => Promise<R>,
  chunkSize = RATE_LIMITS.MAX_CONCURRENT_REQUESTS,
  chunkDelayMs = RATE_LIMITS.BATCH_DELAY_MS
): Promise<Array<{ success: boolean; result?: R; error?: string; data?: T }>> {
  const out: Array<{ success: boolean; result?: R; error?: string; data?: T }>[] = [];
  for (let start = 0; start < items.length; start += chunkSize) {
    const chunk = items.slice(start, start + chunkSize);
    const settled = await Promise.allSettled(
      chunk.map((item, idx) =>
        (async () => {
          try {
            const result = await processor(item, start + idx);
            return { success: true as const, result };
          } catch (error: unknown) {
            return {
              success: false as const,
              error: error instanceof Error ? error.message : String(error),
              data: item,
            };
          }
        })()
      )
    );
    out.push(
      settled.map((s, i) =>
        s.status === 'fulfilled'
          ? s.value
          : ({ success: false as const, error: String(s.reason), data: chunk[i] })
      )
    );
    if (start + chunkSize < items.length && chunkDelayMs > 0) {
      await new Promise((r) => setTimeout(r, chunkDelayMs));
    }
  }
  return out.flat();
}

/**
 * Universal advanced search tool
 * Consolidates complex filtering across all resource types
 */
export const advancedSearchConfig = {
  name: 'advanced-search',
  handler: async (params: AdvancedSearchParams): Promise<AttioRecord[]> => {
    try {
      const sanitizedParams = validateUniversalToolParams(
        'advanced-search',
        params
      );

      const { resource_type, query, limit, offset } = sanitizedParams;

      // Advanced search uses Attio's non-$ operator dialect (equals, contains, gte/lte, is_not_empty, ...).
      // Perform a light de-normalization: translate any $-prefixed operators to the expected strings
      // and coerce is_not_empty value to true when omitted.
      let filters = sanitizedParams.filters as Record<string, unknown>;
      try {
        const deDollar = (cond: string): string => {
          if (!cond) return cond;
          if (cond.startsWith('$')) {
            const raw = cond.slice(1);
            switch (raw) {
              case 'eq': return 'equals';
              case 'contains': return 'contains';
              case 'starts_with': return 'starts_with';
              case 'ends_with': return 'ends_with';
              case 'gt': return 'gt';
              case 'gte': return 'gte';
              case 'lt': return 'lt';
              case 'lte': return 'lte';
              case 'not_empty': return 'is_not_empty';
              default: return raw; // fallback
            }
          }
          // Also accept already-correct tokens and legacy typos
          if (cond === 'is_not_empty' || cond === 'equals' || cond === 'contains' ||
              cond === 'starts_with' || cond === 'ends_with' || cond === 'gt' ||
              cond === 'gte' || cond === 'lt' || cond === 'lte') return cond;
          return cond;
        };

        if (filters && typeof filters === 'object' && Array.isArray((filters as Record<string, unknown>).filters)) {
          filters = {
            ...filters,
            filters: ((filters as Record<string, unknown>).filters as Record<string, unknown>[]).map((f) => {
              if (!f || typeof f !== 'object') return f;
              const next = { ...f } as Record<string, unknown>;
              if (typeof next.condition === 'string') {
                next.condition = deDollar(next.condition);
              }
              if (next.condition === 'is_not_empty' && (next.value == null || next.value === '')) {
                next.value = true;
              }
              return next;
            }),
          };
        }
      } catch {
        // If transformation fails, proceed with original filters; downstream validation will report details
        filters = sanitizedParams.filters as Record<string, unknown>;
      }

      // Validate list_membership filter if present
      if (filters?.list_membership && !isValidUUID(String(filters.list_membership))) {
        throw ErrorService.createUniversalError(
          `Invalid list_id: must be a UUID. Got: ${filters.list_membership}`,
          'advanced-search',
          resource_type
        );
      }

      // Validate list_id filter if present (for list filtering)
      if (filters?.list_id && !isValidUUID(String(filters.list_id))) {
        throw ErrorService.createUniversalError(
          `Invalid list_id: must be a UUID. Got: ${filters.list_id}`,
          'advanced-search',
          resource_type
        );
      }

      // Use the universal search handler with advanced filtering
      return await handleUniversalSearch({
        resource_type,
        query,
        filters,
        limit,
        offset,
      });
    } catch (error: unknown) {
      // Add context-specific error information for advanced search
      if (error instanceof Error && error.message.includes('date')) {
        const enhancedError = new Error(
          `${error.message}. Supported date formats: "last 7 days", "this month", "yesterday", or ISO format (YYYY-MM-DD)`
        );
        throw ErrorService.createUniversalError(
          'advanced search',
          params.resource_type,
          enhancedError
        );
      }
      throw ErrorService.createUniversalError(
        'advanced search',
        params.resource_type,
        error
      );
    }
  },
  formatResult: (
    results: AttioRecord[],
    resourceType?: UniversalResourceType
  ) => {
    if (!Array.isArray(results)) {
      return 'Found 0 records (advanced search)\nTip: Verify your filters and ensure matching data exists in your workspace.';
    }

    const resourceTypeName = resourceType
      ? formatResourceType(resourceType)
      : 'record';
    // Handle proper pluralization
    let plural = resourceTypeName;
    if (results.length !== 1) {
      if (resourceTypeName === 'company') {
        plural = 'companies';
      } else if (resourceTypeName === 'person') {
        plural = 'people';
      } else {
        plural = `${resourceTypeName}s`;
      }
    }

    // Helper that extracts either primitive, {value}, or [..] shapes
    const coerce = (v: unknown): string | undefined => {
      if (v == null) return undefined;
      if (typeof v === 'string') return v;
      if (Array.isArray(v)) {
        const first = v[0];
        if (typeof first === 'string') return first;
        if (first && typeof first === 'object' && 'value' in first)
          return String((first as Record<string, unknown>).value);
      }
      if (typeof v === 'object' && 'value' in v)
        return String((v as Record<string, unknown>).value);
      return undefined;
    };

    return `Advanced search found ${results.length} ${plural}:\n${results
      .map((record: Record<string, unknown>, index: number) => {
        const values = record.values as Record<string, unknown> | undefined;
        const recordId = record.id as Record<string, unknown> | undefined;
        
        // Enhanced name extraction that handles person name structure
        let name = 'Unnamed';
        
        // For people: Try person-specific name fields first
        if (resourceType === UniversalResourceType.PEOPLE) {
          const nameArray = values?.name as Record<string, unknown>[];
          if (Array.isArray(nameArray) && nameArray.length > 0) {
            name = (nameArray[0]?.full_name as string) || 
                   (nameArray[0]?.value as string) || 
                   (nameArray[0]?.formatted as string) || 
                   'Unnamed';
          } else {
            // Fallback to other person name fields
            const fullNameArray = values?.full_name as Record<string, unknown>[];
            if (Array.isArray(fullNameArray) && fullNameArray.length > 0) {
              name = (fullNameArray[0]?.value as string) || 'Unnamed';
            }
          }
        } else {
          // For other resource types: Use original logic
          name = coerce(values?.name) ||
                 coerce(values?.full_name) ||
                 coerce(values?.title) ||
                 'Unnamed';
        }
        
        const id = (recordId?.record_id as string) || 'unknown';

        // Include additional context for advanced search results
        const website = coerce(values?.website);
        const email = coerce(values?.email);
        const industry = coerce(values?.industry);
        const location = coerce(values?.location);

        let context = '';
        if (industry) context += ` [${industry}]`;
        if (location) context += ` (${location})`;
        if (website) context += ` - ${website}`;
        else if (email) context += ` - ${email}`;

        return `${index + 1}. ${name}${context} (ID: ${id})`;
      })
      .join('\n')}`;
  },
} as unknown as UniversalToolConfig;

/**
 * Universal search by relationship tool
 * Handles cross-entity relationship searches
 */
export const searchByRelationshipConfig = {
  name: 'search-by-relationship',
  handler: async (params: RelationshipSearchParams): Promise<AttioRecord[]> => {
    try {
      const sanitizedParams = validateUniversalToolParams(
        'search-by-relationship',
        params
      );

      // Check for listId parameter first - if present and invalid, return error immediately
      if (params.listId && !isValidUUID(params.listId)) {
        throw new Error(
          `Invalid list_id: must be a UUID. Got: ${params.listId}`
        );
      }

      const { relationship_type, source_id } = sanitizedParams;

      switch (relationship_type) {
        case RelationshipType.COMPANY_TO_PEOPLE:
          return await searchPeopleByCompany(source_id);

        case RelationshipType.PEOPLE_TO_COMPANY:
          return await searchCompaniesByPeople(source_id);

        case RelationshipType.COMPANY_TO_DEALS:
          return await searchDealsByCompany(source_id);

        case RelationshipType.PERSON_TO_TASKS:
        case RelationshipType.COMPANY_TO_TASKS:
          // Task relationship search requires filtering tasks by linked records
          // This functionality depends on the Attio API's task filtering capabilities
          throw new Error(
            `Task relationship search (${relationship_type}) is not currently available. ` +
              `This feature requires enhanced API filtering capabilities. ` +
              `As a workaround, you can use the 'search-records' tool with resource_type='tasks' to find all tasks, ` +
              `then filter the results programmatically.`
          );

        case 'list_entries': {
          // Special handling for list_entries relationship type
          const list_id = params.source_id;
          if (
            !list_id ||
            !ValidationService.validateUUIDForSearch(String(list_id))
          ) {
            // Invalid listId should return error, not empty array
            throw new Error(`Invalid list_id: must be a UUID. Got: ${list_id}`);
          } else {
            // Operation requiring valid list id → throw validation error
            throw new Error('invalid list id');
          }
        }

        default:
          throw new Error(
            `Invalid relationship type: ${relationship_type} not found`
          );
      }
    } catch (error: unknown) {
      throw ErrorService.createUniversalError(
        'relationship search',
        params.relationship_type,
        error
      );
    }
  },
  formatResult: (
    results: AttioRecord[],
    relationshipType?: RelationshipType
  ) => {
    if (!Array.isArray(results)) {
      return 'No related records found';
    }

    const relationshipName = relationshipType
      ? relationshipType.replace(/_/g, ' ')
      : 'relationship';

    return `Found ${results.length} records for ${relationshipName}:\n${results
      .map((record: Record<string, unknown>, index: number) => {
        const values = record.values as Record<string, unknown>;
        const recordId = record.id as Record<string, unknown>;
        const name =
          (values?.name as Record<string, unknown>[])?.[0]?.value ||
          (values?.name as Record<string, unknown>[])?.[0]?.full_name ||
          (values?.full_name as Record<string, unknown>[])?.[0]?.value ||
          (values?.title as Record<string, unknown>[])?.[0]?.value ||
          'Unnamed';
        const id = recordId?.record_id || 'unknown';
        const email = (values?.email as Record<string, unknown>[])?.[0]?.value;
        const role =
          (values?.role as Record<string, unknown>[])?.[0]?.value ||
          (values?.position as Record<string, unknown>[])?.[0]?.value;

        let details = '';
        if (role) details += ` (${role})`;
        if (email) details += ` - ${email}`;

        return `${index + 1}. ${name}${details} (ID: ${id})`;
      })
      .join('\n')}`;
  },
} as unknown as UniversalToolConfig;

/**
 * Universal search by content tool
 * Searches within notes, activity, and interactions
 */

<<<<<<< HEAD
export const searchByContentConfig = {
=======
export const searchByContentConfig: UniversalToolConfig = {
>>>>>>> 999ccc6b
  name: 'search-by-content',
  handler: async (params: ContentSearchParams): Promise<AttioRecord[]> => {
    try {
      const sanitizedParams = validateUniversalToolParams(
        'search-by-content',
        params
      );

      const { resource_type, content_type, search_query, limit, offset } = sanitizedParams;

<<<<<<< HEAD
      // Support specialized content searches for companies/people by notes
      if (content_type === ContentSearchType.NOTES) {
        if (resource_type === UniversalResourceType.COMPANIES) {
          const { searchCompaniesByNotes } = await import('../../../objects/companies/index.js');
          return await searchCompaniesByNotes(search_query);
        }
        if (resource_type === UniversalResourceType.PEOPLE) {
          const { searchPeopleByNotes } = await import('../../../objects/people/index.js');
          return await searchPeopleByNotes(search_query);
        }
      }

      // Support people activity search with sensible defaults
      if (content_type === ContentSearchType.ACTIVITY && resource_type === UniversalResourceType.PEOPLE) {
        const { searchPeopleByActivity } = await import('../../../objects/people/search.js');
        return await searchPeopleByActivity({
          dateRange: { preset: 'last_month' },
          interactionType: InteractionType.ANY,
        });
      }

      // For notes resource search, use the notes API directly since notes don't support query endpoints
=======
      // For notes search, use the notes API directly since notes don't support query endpoints
>>>>>>> 999ccc6b
      if (content_type === ContentSearchType.NOTES && resource_type === UniversalResourceType.NOTES) {
        // Import the notes module for direct access
        const { listNotes } = await import('../../../objects/notes.js');
        
        try {
          // Get all notes and filter by content manually
          const allNotes = await listNotes({ limit: 1000, offset: 0 }); // Get a reasonable batch
          const notes = allNotes.data || [];
          
          // Filter notes by content (case-insensitive search in title and content)
          const filteredNotes = notes.filter(note => {
            const searchLower = search_query.toLowerCase();
            const titleMatch = note.title?.toLowerCase().includes(searchLower);
            const contentMatch = note.content_plaintext?.toLowerCase().includes(searchLower) ||
                                note.content_markdown?.toLowerCase().includes(searchLower);
            return titleMatch || contentMatch;
          });
          
          // Apply pagination
          const startIndex = offset || 0;
          const endIndex = startIndex + (limit || 10);
          const paginatedNotes = filteredNotes.slice(startIndex, endIndex);
          
          // Convert to AttioRecord format for consistency
          return paginatedNotes.map(note => ({
            id: { record_id: note.id.note_id },
            resource_type: 'notes' as const,
            values: {
              title: note.title,
              content_plaintext: note.content_plaintext,
              content_markdown: note.content_markdown,
              parent_object: note.parent_object,
              parent_record_id: note.parent_record_id,
              created_at: note.created_at,
              meeting_id: note.meeting_id || null,
              tags: note.tags || [],
            },
            raw: note,
          }));
        } catch (error: unknown) {
          // If no notes are found (404), return empty array instead of throwing error
          if (error && typeof error === 'object' && 'response' in error && 
              (error as Record<string, unknown>).response && 
              typeof (error as Record<string, unknown>).response === 'object' &&
              'status' in ((error as Record<string, unknown>).response as Record<string, unknown>) &&
              ((error as Record<string, unknown>).response as Record<string, unknown>).status === 404) {
            return [];
          }
          // Re-throw other errors
          throw error;
        }
      }

      // For other content types that are not supported
      if (content_type === ContentSearchType.ACTIVITY) {
        throw new Error(
          `Activity content search is not currently available for ${resource_type}. ` +
            `This feature requires access to activity/interaction API endpoints. ` +
            `As an alternative, try searching by notes content or using timeframe search.`
        );
      }

      if (content_type === ContentSearchType.INTERACTIONS) {
        throw new Error(
          `Interaction content search is not currently available for ${resource_type}. ` +
            `This feature requires access to interaction/activity API endpoints. ` +
            `As an alternative, try searching by notes content or using timeframe search with 'last_interaction' type.`
        );
      }

      throw new Error(
        `Content search not supported for resource type ${resource_type} and content type ${content_type}. ` +
        `Supported combinations: resource_type=notes with content_type=notes`
      );
    } catch (error: unknown) {
      // If the error is a direct message we want to preserve, don't wrap it
      if (
        error instanceof Error &&
        (error.message.includes('Content search not supported') ||
          error.message.includes('Timeframe search is not currently optimized'))
      ) {
        throw error;
      }

      throw ErrorService.createUniversalError(
        'content search',
        `${params.resource_type}:${params.content_type}`,
        error
      );
    }
  },
  formatResult: (
    results: AttioRecord[],
    contentType?: ContentSearchType,
    resourceType?: UniversalResourceType
  ) => {
    if (!Array.isArray(results)) {
      return 'Found 0 records (content search)\nTip: Ensure your workspace has notes/content for this query.';
    }

    const contentTypeName = contentType ? contentType : 'content';
    const resourceTypeName = resourceType
      ? formatResourceType(resourceType)
      : 'record';

    return `Found ${results.length} ${resourceTypeName}s with matching ${contentTypeName}:\n${results
      .map((record: Record<string, unknown>, index: number) => {
        const values = record.values as Record<string, unknown>;
        const recordId = record.id as Record<string, unknown>;
        const name =
          (values?.name as Record<string, unknown>[])?.[0]?.value ||
          (values?.name as Record<string, unknown>[])?.[0]?.full_name ||
          (values?.full_name as Record<string, unknown>[])?.[0]?.value ||
          (values?.title as Record<string, unknown>[])?.[0]?.value ||
          'Unnamed';
        const id = recordId?.record_id || 'unknown';

        return `${index + 1}. ${name} (ID: ${id})`;
      })
      .join('\n')}`;
  },
} as unknown as UniversalToolConfig;


/**
 * Universal search by timeframe tool
 * Handles temporal filtering across resource types using Attio API v2 filters
 */
export const searchByTimeframeConfig = {
  name: 'search-by-timeframe',
  handler: async (params: TimeframeSearchParams): Promise<AttioRecord[]> => {
    try {
      const sanitizedParams = validateUniversalToolParams(
        'search-by-timeframe',
        params
      );

      const { 
        resource_type, 
        timeframe_type,
        start_date, 
        end_date,
        relative_range,
        invert_range,
        date_field,
        limit,
        offset 
      } = sanitizedParams;

      // Process relative_range parameter if provided (Issue #475)
      let processedStartDate = start_date;
      let processedEndDate = end_date;
      
      if (relative_range) {
        // Import the timeframe utility to convert relative ranges
        const { getRelativeTimeframeRange } = await import('../../../utils/filters/timeframe-utils.js');
        
        try {
          const range = getRelativeTimeframeRange(relative_range as RelativeTimeframe);
          processedStartDate = range.startDate;
          processedEndDate = range.endDate;
        } catch {
          throw new Error(
            `Invalid relative_range '${relative_range}'. Supported options: today, yesterday, this_week, last_week, this_month, last_month, last_7_days, last_14_days, last_30_days, last_90_days`
          );
<<<<<<< HEAD
        }
      }

      // SPECIAL CASE: People timeframe searches use specialized handlers (tested behavior)
      if (resource_type === UniversalResourceType.PEOPLE) {
        const peopleSearch = await import('../../../objects/people/search.js');
        const dateUtils = await import('../../../utils/date-utils.js');

        const effectiveType = timeframe_type || TimeframeType.MODIFIED;
        switch (effectiveType) {
          case TimeframeType.CREATED:
            return await peopleSearch.searchPeopleByCreationDate({
              start: start_date,
              end: end_date,
            });
          case TimeframeType.MODIFIED:
            return await peopleSearch.searchPeopleByModificationDate({
              start: start_date,
              end: end_date,
            });
          case TimeframeType.LAST_INTERACTION: {
            const range = dateUtils.validateAndCreateDateRange(
              start_date,
              end_date
            );
            if (!range) {
              // Match test expectation exactly
              throw new Error(
                'At least one date (start or end) is required for last interaction search'
              );
            }
            return await peopleSearch.searchPeopleByLastInteraction({
              start: range.start,
              end: range.end,
            });
          }
          default:
            throw new Error(`Unsupported timeframe type: ${effectiveType}`);
=======
>>>>>>> 999ccc6b
        }
      }

      // Validate that at least one date is provided (after processing relative_range)
      if (!processedStartDate && !processedEndDate) {
        throw new Error(
          'At least one date (start_date or end_date) is required for timeframe search'
        );
      }

      // Determine the timestamp field to filter on (Issue #475)
      // Use date_field if provided, otherwise fall back to timeframe_type logic
      let timestampField: string;
      if (date_field) {
        // Map date_field directly to proper field name
        switch (date_field) {
          case 'created_at':
            timestampField = mapFieldName('created_at');
            break;
          case 'updated_at':
            timestampField = mapFieldName('modified_at'); // Map updated_at to modified_at
            break;
          case 'modified_at':
            timestampField = mapFieldName('modified_at');
            break;
          default:
            throw new Error(`Unsupported date_field: ${date_field}`);
        }
      } else {
        // Fallback to original timeframe_type logic
        const effectiveTimeframeType = timeframe_type || TimeframeType.MODIFIED;
        switch (effectiveTimeframeType) {
          case TimeframeType.CREATED:
            timestampField = mapFieldName('created_at');
            break;
          case TimeframeType.MODIFIED:
            timestampField = mapFieldName('modified_at');
            break;
          case TimeframeType.LAST_INTERACTION:
            timestampField = mapFieldName('modified_at');
            break;
          default:
            throw new Error(`Unsupported timeframe type: ${effectiveTimeframeType}`);
        }
      }

      // Build the date filter using proper Attio API v2 filter syntax
      // Use normalized operators with $ prefix
      const dateFilters: Record<string, unknown>[] = [];
      
      const coerceIso = (d?: string, endBoundary = false): string | undefined => {
        if (!d) return undefined;
        // If date-only (YYYY-MM-DD), expand to full UTC boundary
        if (/^\d{4}-\d{2}-\d{2}$/.test(d)) {
          return endBoundary ? `${d}T23:59:59.999Z` : `${d}T00:00:00Z`;
        }
        return d;
      };

      const startIso = coerceIso(processedStartDate, false);
      const endIso = coerceIso(processedEndDate, true);

      // Handle invert_range logic (Issue #475)
      if (invert_range) {
        // For inverted searches, we want records that were NOT updated in the timeframe
        // This means records older than the start date OR newer than the end date
        if (startIso && endIso) {
          // For a range inversion, we want records outside the range
          // This is typically records older than the start date (before the timeframe)
          dateFilters.push({
            attribute: { slug: timestampField },
            condition: normalizeOperator('lt'), // Less than start date
            value: startIso
          });
        } else if (startIso) {
          // Only start date - invert to find records older than this date
          dateFilters.push({
            attribute: { slug: timestampField },
            condition: normalizeOperator('lt'),
            value: startIso
          });
        } else if (endIso) {
          // Only end date - invert to find records newer than this date
          dateFilters.push({
            attribute: { slug: timestampField },
            condition: normalizeOperator('gt'),
            value: endIso
          });
        }
      } else {
        // Normal (non-inverted) logic
        if (startIso) {
          dateFilters.push({
            attribute: { slug: timestampField },
            condition: normalizeOperator('gte'), // Normalize to $gte
            value: startIso
          });
        }
        
        if (endIso) {
          dateFilters.push({
            attribute: { slug: timestampField },
            condition: normalizeOperator('lte'), // Normalize to $lte
            value: endIso
          });
        }
      }

      // Create the filter object with the expected structure (legacy compatibility)
      const filters = { filters: dateFilters } as Record<string, unknown>;

      // Use the universal search handler; pass timeframe params explicitly so the
      // UniversalSearchService can FORCE Query API routing for date comparisons
      return await handleUniversalSearch({
        resource_type,
        query: '',
        filters,
        // Force timeframe routing parameters
        timeframe_attribute: timestampField,
        start_date: startIso,
        end_date: endIso,
        date_operator: 'between',
        limit: limit || 20,
        offset: offset || 0,
      });

    } catch (error: unknown) {
      // Preserve specific validation errors used by tests
      if (
        error instanceof Error &&
        error.message.includes('At least one date (start or end) is required')
      ) {
        throw error;
      }
      throw ErrorService.createUniversalError(
        'timeframe search',
        `${params.resource_type}:${params.timeframe_type || 'undefined'}`,
        error
      );
    }
  },
  formatResult: (
    results: AttioRecord[],
    timeframeType?: TimeframeType,
    resourceType?: UniversalResourceType
  ) => {
    if (!Array.isArray(results)) {
      return 'Found 0 records (timeframe search)\nTip: Ensure your workspace has data in the requested date range.';
    }

    const timeframeName = timeframeType
      ? timeframeType.replace(/_/g, ' ')
      : 'timeframe';
    const resourceTypeName = resourceType
      ? formatResourceType(resourceType)
      : 'record';

    return `Found ${results.length} ${resourceTypeName}s by ${timeframeName}:\n${results
      .map((record: Record<string, unknown>, index: number) => {
        const values = record.values as Record<string, unknown>;
        const name =
          (values?.name as Record<string, unknown>[])?.[0]?.value ||
          (values?.name as Record<string, unknown>[])?.[0]?.full_name ||
          (values?.full_name as Record<string, unknown>[])?.[0]?.value ||
          (values?.title as Record<string, unknown>[])?.[0]?.value ||
          'Unnamed';
        const recordId = record.id as Record<string, unknown>;
        const id = recordId?.record_id || 'unknown';

        // Try to show relevant date information
        const created = record.created_at;
        const modified = record.updated_at;
        let dateInfo = '';

        if (
          timeframeType === TimeframeType.CREATED &&
          created &&
          (typeof created === 'string' || typeof created === 'number')
        ) {
          dateInfo = ` (created: ${new Date(created).toLocaleDateString()})`;
        } else if (
          timeframeType === TimeframeType.MODIFIED &&
          modified &&
          (typeof modified === 'string' || typeof modified === 'number')
        ) {
          dateInfo = ` (modified: ${new Date(modified).toLocaleDateString()})`;
        }

        return `${index + 1}. ${name}${dateInfo} (ID: ${id})`;
      })
      .join('\n')}`;
  },
} as unknown as UniversalToolConfig;

/**
 * Universal batch operations tool
 * Handles bulk operations across resource types
 */
export const batchOperationsConfig = {
  name: 'batch-operations',
<<<<<<< HEAD
  // eslint-disable-next-line @typescript-eslint/no-explicit-any -- Batch operations return varies between arrays and objects depending on operation type
  handler: async (params: Record<string, unknown>): Promise<any> => {
=======
  handler: async (params: Record<string, unknown>): Promise<Record<string, unknown>> => {
>>>>>>> 999ccc6b
    try {
      const sanitizedParams = validateUniversalToolParams(
        'batch-operations',
        params
      );

      const { resource_type, operations } = sanitizedParams;

      // Support both old format (operation_type + records) and new format (operations array)
      if (operations && Array.isArray(operations)) {
        // New flexible format: operations array with individual operation objects
        const results = await Promise.all(
          operations.map(async (op: Record<string, unknown>, index: number) => {
            try {
              const { operation, record_data } = op;
              
              switch (operation) {
                case 'create':
                  return {
                    index,
                    success: true,
                    result: await handleUniversalCreate({
                      resource_type,
                      record_data: record_data as Record<string, unknown>,
                      return_details: true,
                    }),
                  };
                  
<<<<<<< HEAD
                case 'update': {
=======
                case 'update':
>>>>>>> 999ccc6b
                  const typedRecordData = record_data as Record<string, unknown>;
                  if (!typedRecordData?.id) {
                    throw new Error('Record ID is required for update operation');
                  }
                  return {
                    index,
                    success: true,
                    result: await handleUniversalUpdate({
                      resource_type,
                      record_id: typeof typedRecordData.id === 'string' 
                        ? typedRecordData.id 
                        : (typedRecordData.id as Record<string, unknown>)?.record_id as string || String(typedRecordData.id),
                      record_data: typedRecordData,
                      return_details: true,
                    }),
                  };
<<<<<<< HEAD
                }
                  
                case 'delete': {
=======
                  
                case 'delete':
>>>>>>> 999ccc6b
                  const deleteRecordData = record_data as Record<string, unknown>;
                  if (!deleteRecordData?.id) {
                    throw new Error('Record ID is required for delete operation');
                  }
                  return {
                    index,
                    success: true,
                    result: await handleUniversalDelete({
                      resource_type,
                      record_id: typeof deleteRecordData.id === 'string' 
                        ? deleteRecordData.id 
                        : (deleteRecordData.id as Record<string, unknown>)?.record_id as string || String(deleteRecordData.id),
                    }),
                  };
<<<<<<< HEAD
                }
=======
>>>>>>> 999ccc6b
                  
                default:
                  throw new Error(`Unsupported operation: ${operation}`);
              }
            } catch (error: unknown) {
              // Return error result rather than throwing to allow other operations to succeed
              return {
                index,
                success: false,
                error: error instanceof Error ? error.message : String(error),
              };
            }
          })
        );
        
        return {
          operations: results,
          summary: {
            total: results.length,
            successful: results.filter(r => r.success).length,
            failed: results.filter(r => !r.success).length,
          },
        };
      }

      // Fallback to old format for backward compatibility
      const {
        operation_type,
        records,
        record_ids,
        limit,
        offset,
      } = sanitizedParams;

      switch (operation_type) {
        case BatchOperationType.CREATE: {
          if (!records || records.length === 0) {
            throw new Error(
              'Records array is required for batch create operation'
            );
          }

<<<<<<< HEAD
          // Validate batch (size + payload)
          const createValidation = validateBatchOperation({
            items: records,
            operationType: 'create',
            resourceType: resource_type,
            checkPayload: true,
          });
          if (!createValidation.isValid) {
            throw new Error(createValidation.error);
          }

          // Process with controlled concurrency and inter-chunk delays
          const results = await processInChunks(
            records,
            async (recordData: Record<string, unknown>) =>
              await handleUniversalCreate({
                resource_type,
                record_data: recordData,
                return_details: true,
              })
=======
          // Use Promise.all for parallel processing
          const results = await Promise.all(
            records.map(async (recordData: Record<string, unknown>, index: number) => {
              try {
                const result = await handleUniversalCreate({
                  resource_type,
                  record_data: recordData,
                  return_details: true,
                });
                return { index, success: true, result };
              } catch (error: unknown) {
                return { index, success: false, error: error instanceof Error ? error.message : String(error) };
              }
            })
>>>>>>> 999ccc6b
          );
          
          return {
            operations: results,
            summary: {
              total: results.length,
              successful: results.filter(r => r.success).length,
              failed: results.filter(r => !r.success).length,
            },
          };
        }

        case BatchOperationType.UPDATE: {
          if (!records || records.length === 0) {
            throw new Error(
              'Records array is required for batch update operation'
            );
          }

          // Validate batch operation with comprehensive checks
          const updateValidation = validateBatchOperation({
            items: records,
            operationType: 'update',
            resourceType: resource_type,
            checkPayload: true,
          });
          if (!updateValidation.isValid) {
            throw new Error(updateValidation.error);
          }

<<<<<<< HEAD
          // Use chunked processing with delays and concurrency
          const results = await processInChunks(
=======
          // Use parallel processing with controlled concurrency
          const results = await processInParallelWithErrorIsolation(
>>>>>>> 999ccc6b
            records,
            async (recordData: Record<string, unknown>) => {
              if (!recordData.id) {
                throw new Error('Record ID is required for update operation');
              }
              return await handleUniversalUpdate({
                resource_type,
                record_id:
                  typeof recordData.id === 'string'
                    ? recordData.id
                    : String(recordData.id),
                record_data: recordData,
                return_details: true,
              });
            }
          );
          
          return {
            operations: results,
            summary: {
              total: results.length,
              successful: results.filter(r => r.success).length,
              failed: results.filter(r => !r.success).length,
            },
          };
        }

        case BatchOperationType.DELETE: {
          if (!record_ids || record_ids.length === 0) {
            throw new Error(
              'Record IDs array is required for batch delete operation'
            );
          }

          // Validate batch operation with stricter limits for delete
          const deleteValidation = validateBatchOperation({
            items: record_ids,
            operationType: 'delete',
            resourceType: resource_type,
            checkPayload: false, // IDs don't need payload check
          });
          if (!deleteValidation.isValid) {
            throw new Error(deleteValidation.error);
          }

<<<<<<< HEAD
          // Use chunked processing with delays and concurrency
          const results = await processInChunks(
=======
          // Use parallel processing with controlled concurrency
          const results = await processInParallelWithErrorIsolation(
>>>>>>> 999ccc6b
            record_ids,
            async (recordId: string) =>
              await handleUniversalDelete({
                resource_type,
                record_id: recordId,
              })
          );
          
          return {
            operations: results,
            summary: {
              total: results.length,
              successful: results.filter(r => r.success).length,
              failed: results.filter(r => !r.success).length,
            },
          };
        }

        case BatchOperationType.GET: {
          if (!record_ids || record_ids.length === 0) {
            throw new Error(
              'Record IDs array is required for batch get operation'
            );
          }

          // Validate batch operation
          const getValidation = validateBatchOperation({
            items: record_ids,
            operationType: 'get',
            resourceType: resource_type,
            checkPayload: false, // IDs don't need payload check
          });
          if (!getValidation.isValid) {
            throw new Error(getValidation.error);
          }

<<<<<<< HEAD
          // Use chunked processing with delays and concurrency
          const results = await processInChunks(
=======
          // Use parallel processing with controlled concurrency
          const results = await processInParallelWithErrorIsolation(
>>>>>>> 999ccc6b
            record_ids,
            async (recordId: string) =>
              await handleUniversalGetDetails({
                resource_type,
                record_id: recordId,
              })
          );
          
          return {
            operations: results,
            summary: {
              total: results.length,
              successful: results.filter(r => r.success).length,
              failed: results.filter(r => !r.success).length,
            },
          };
        }

        case BatchOperationType.SEARCH: {
          // Check if we have multiple queries for true batch search
          const queries = sanitizedParams.queries;

          if (queries && Array.isArray(queries) && queries.length > 0) {
            // True batch search with multiple queries using optimized API (Issue #471)
            const searchValidation = validateBatchOperation({
              items: queries,
              operationType: 'search',
              resourceType: resource_type,
              checkPayload: false, // Queries don't need payload size check
            });
            if (!searchValidation.isValid) {
              throw new Error(searchValidation.error);
            }

            // Use optimized universal batch search API
            const batchResults = await universalBatchSearch(resource_type, queries, {
              limit: sanitizedParams.limit,
              offset: sanitizedParams.offset,
            });
            return {
              operations: batchResults,
              summary: {
                total: batchResults.length,
                successful: batchResults.filter(r => r.success !== false).length,
                failed: batchResults.filter(r => r.success === false).length,
              },
            };
          } else {
            // Fallback to single search with pagination (legacy behavior)
            const searchValidation = validateSearchQuery(undefined, {
              resource_type,
              limit,
              offset,
            });
            if (!searchValidation.isValid) {
              throw new Error(searchValidation.error);
            }

            const searchResults = await handleUniversalSearch({
              resource_type,
              limit,
              offset,
            });
<<<<<<< HEAD
            // Legacy behavior: return raw results
            return searchResults;
=======
            return {
              operations: [{ success: true, results: searchResults }],
              summary: {
                total: searchResults.length,
                successful: 1,
                failed: 0,
              },
            };
>>>>>>> 999ccc6b
          }
        }

        default:
          throw new Error(
            `Unsupported batch operation type: ${operation_type}`
          );
      }
    } catch (error: unknown) {
      throw ErrorService.createUniversalError(
        'batch operations',
        `${params.resource_type}:${params.operation_type}`,
        error
      );
    }
  },
  formatResult: (
    results: Record<string, unknown> | Record<string, unknown>[],
    operationType?: BatchOperationType,
    resourceType?: UniversalResourceType
  ) => {
    if (!results) {
      return 'Batch operation failed';
    }

    const operationName = operationType ? operationType : 'operation';
    const resourceTypeName = resourceType
      ? formatResourceType(resourceType)
      : 'record';

    if (Array.isArray(results)) {
      // Helper to extract a human-friendly name from various value shapes
      const extractName = (
        values: Record<string, unknown> | undefined,
        fallback?: string
      ): string => {
        if (!values) return fallback ?? 'Unknown';
        const nameVal = (values as Record<string, unknown>).name;
        const titleVal = (values as Record<string, unknown>).title;

        const coerce = (v: unknown): string | undefined => {
          if (v == null) return undefined;
          if (typeof v === 'string') return v;
          if (Array.isArray(v)) {
            // accept either array of primitives or array of { value }
            const first = v[0];
            if (typeof first === 'string') return first;
            if (first && typeof first === 'object' && 'value' in first)
              return String((first as Record<string, unknown>).value);
          }
          if (typeof v === 'object' && 'value' in v)
            return String((v as Record<string, unknown>).value);
          return undefined;
        };

        return coerce(nameVal) ?? coerce(titleVal) ?? fallback ?? 'Unknown';
      };

      const successCount = results.filter((r) => r.success).length;
      const failureCount = results.length - successCount;

      let summary = `Batch ${operationName} completed: ${successCount} successful, ${failureCount} failed\n\n`;

      if (operationType === BatchOperationType.SEARCH) {
        // Handle batch search results with queries array (Issue #471)
        if (results.length > 0 && 'query' in results[0]) {
          // New format: UniversalBatchSearchResult[]
          const batchResults = results as unknown as UniversalBatchSearchResult[];
          const successCount = batchResults.filter((r) => r.success).length;
          const failureCount = batchResults.length - successCount;

          let summary = `Batch search completed: ${successCount} successful, ${failureCount} failed\n\n`;

          // Show successful searches
          const successful = batchResults.filter((r) => r.success);
          if (successful.length > 0) {
            summary += `Successful searches:\n`;
            successful.forEach((searchResult, index) => {
              const records = searchResult.result || [];
              summary += `\n${index + 1}. Query: "${searchResult.query}" - Found ${records.length} ${resourceTypeName}s\n`;

              if (records.length > 0) {
                records.slice(0, 3).forEach((record, recordIndex) => {
                  const values = record.values as Record<string, unknown>;
                  const recordId = record.id as Record<string, unknown>;
                  const name =
                    (values?.name as Record<string, unknown>[])?.[0]?.value ||
                    (values?.title as Record<string, unknown>[])?.[0]?.value ||
                    'Unnamed';
                  const id = recordId?.record_id || 'unknown';
                  summary += `   ${recordIndex + 1}. ${name} (ID: ${id})\n`;
                });
                if (records.length > 3) {
                  summary += `   ... and ${records.length - 3} more\n`;
                }
              }
            });
          }

          // Show failed searches
          const failed = batchResults.filter((r) => !r.success);
          if (failed.length > 0) {
            summary += `\nFailed searches:\n`;
            failed.forEach((searchResult, index) => {
              summary += `${index + 1}. Query: "${searchResult.query}" - Error: ${searchResult.error}\n`;
            });
          }

          return summary;
        } else {
          // Legacy format: AttioRecord[] (single search)
          return `Batch search found ${results.length} ${resourceTypeName}s:\n${results
            .map((record: Record<string, unknown>, index: number) => {
              const values = record.values as
                | Record<string, unknown>
                | undefined;
              const recordId = record.id as Record<string, unknown> | undefined;
              const name = extractName(values, 'Unnamed');
              const id = (recordId?.record_id as string) || 'unknown';
              return `${index + 1}. ${name} (ID: ${id})`;
            })
            .join('\n')}`;
        }
      }

      // Show details for successful operations
      const successful = results.filter((r) => r.success);
      if (successful.length > 0) {
        summary += `Successful operations:\n${successful
          .map((op: Record<string, unknown>, index: number) => {
            const opResult = op.result as Record<string, unknown>;
            const values = opResult?.values as
              | Record<string, unknown>
              | undefined;
            const name = extractName(
              values,
              (opResult?.record_id as string) || 'Unknown'
            );
            return `${index + 1}. ${name}`;
          })
          .join('\n')}`;
      }

      // Show errors for failed operations
      const failed = results.filter((r) => !r.success);
      if (failed.length > 0) {
        summary += `\n\nFailed operations:\n${failed
          .map((op: Record<string, unknown>, index: number) => {
            const opData = op.data as Record<string, unknown>;
            const identifier = op.record_id || opData?.name || 'Unknown';
            return `${index + 1}. ${identifier}: ${op.error}`;
          })
          .join('\n')}`;
      }

      return summary;
    }

    return `Batch ${operationName} result: ${JSON.stringify(results)}`;
  },
} as unknown as UniversalToolConfig;

/**
 * Advanced operations tool definitions for MCP protocol
 */
export const advancedOperationsToolDefinitions = {
  'advanced-search': {
    name: 'advanced-search',
    description:
      'Advanced search with complex filtering across all resource types',
    inputSchema: advancedSearchSchema,
  },
  'search-by-relationship': {
    name: 'search-by-relationship',
    description: 'Search records by their relationships to other entities',
    inputSchema: searchByRelationshipSchema,
  },
  'search-by-content': {
    name: 'search-by-content',
    description: 'Search within notes, activity, and interaction content',
    inputSchema: searchByContentSchema,
  },
  'search-by-timeframe': {
    name: 'search-by-timeframe',
    description:
      'Search records by temporal criteria (creation, modification, interaction dates)',
    inputSchema: searchByTimeframeSchema,
  },
  'batch-operations': {
    name: 'batch-operations',
    description:
      'Perform bulk operations (create, update, delete, get, search)',
    inputSchema: batchOperationsSchema,
  },
};

/**
 * Advanced operations tool configurations
 */
export const advancedOperationsToolConfigs = {
  'advanced-search': advancedSearchConfig,
  'search-by-relationship': searchByRelationshipConfig,
  'search-by-content': searchByContentConfig,
  'search-by-timeframe': searchByTimeframeConfig,
  'batch-operations': batchOperationsConfig,
};<|MERGE_RESOLUTION|>--- conflicted
+++ resolved
@@ -18,7 +18,6 @@
   BatchOperationType,
   RelativeTimeframe,
 } from './types.js';
-import { InteractionType } from '../../../types/attio.js';
 
 import {
   advancedSearchSchema,
@@ -71,10 +70,6 @@
   validateBatchOperation,
   validateSearchQuery,
 } from '../../../utils/batch-validation.js';
-<<<<<<< HEAD
-import { RATE_LIMITS } from '../../../config/security-limits.js';
-=======
->>>>>>> 999ccc6b
 
 // Import new filter utilities
 import { normalizeOperator, apiSemaphore } from '../../../utils/AttioFilterOperators.js';
@@ -132,51 +127,11 @@
   return results;
 }
 
-// Chunked processing with delay between chunks for rate limiting tests
-async function processInChunks<T, R = unknown>(
-  items: T[],
-  processor: (item: T, index: number) => Promise<R>,
-  chunkSize = RATE_LIMITS.MAX_CONCURRENT_REQUESTS,
-  chunkDelayMs = RATE_LIMITS.BATCH_DELAY_MS
-): Promise<Array<{ success: boolean; result?: R; error?: string; data?: T }>> {
-  const out: Array<{ success: boolean; result?: R; error?: string; data?: T }>[] = [];
-  for (let start = 0; start < items.length; start += chunkSize) {
-    const chunk = items.slice(start, start + chunkSize);
-    const settled = await Promise.allSettled(
-      chunk.map((item, idx) =>
-        (async () => {
-          try {
-            const result = await processor(item, start + idx);
-            return { success: true as const, result };
-          } catch (error: unknown) {
-            return {
-              success: false as const,
-              error: error instanceof Error ? error.message : String(error),
-              data: item,
-            };
-          }
-        })()
-      )
-    );
-    out.push(
-      settled.map((s, i) =>
-        s.status === 'fulfilled'
-          ? s.value
-          : ({ success: false as const, error: String(s.reason), data: chunk[i] })
-      )
-    );
-    if (start + chunkSize < items.length && chunkDelayMs > 0) {
-      await new Promise((r) => setTimeout(r, chunkDelayMs));
-    }
-  }
-  return out.flat();
-}
-
 /**
  * Universal advanced search tool
  * Consolidates complex filtering across all resource types
  */
-export const advancedSearchConfig = {
+export const advancedSearchConfig: UniversalToolConfig = {
   name: 'advanced-search',
   handler: async (params: AdvancedSearchParams): Promise<AttioRecord[]> => {
     try {
@@ -369,13 +324,13 @@
       })
       .join('\n')}`;
   },
-} as unknown as UniversalToolConfig;
+};
 
 /**
  * Universal search by relationship tool
  * Handles cross-entity relationship searches
  */
-export const searchByRelationshipConfig = {
+export const searchByRelationshipConfig: UniversalToolConfig = {
   name: 'search-by-relationship',
   handler: async (params: RelationshipSearchParams): Promise<AttioRecord[]> => {
     try {
@@ -478,18 +433,14 @@
       })
       .join('\n')}`;
   },
-} as unknown as UniversalToolConfig;
+};
 
 /**
  * Universal search by content tool
  * Searches within notes, activity, and interactions
  */
 
-<<<<<<< HEAD
-export const searchByContentConfig = {
-=======
 export const searchByContentConfig: UniversalToolConfig = {
->>>>>>> 999ccc6b
   name: 'search-by-content',
   handler: async (params: ContentSearchParams): Promise<AttioRecord[]> => {
     try {
@@ -500,32 +451,7 @@
 
       const { resource_type, content_type, search_query, limit, offset } = sanitizedParams;
 
-<<<<<<< HEAD
-      // Support specialized content searches for companies/people by notes
-      if (content_type === ContentSearchType.NOTES) {
-        if (resource_type === UniversalResourceType.COMPANIES) {
-          const { searchCompaniesByNotes } = await import('../../../objects/companies/index.js');
-          return await searchCompaniesByNotes(search_query);
-        }
-        if (resource_type === UniversalResourceType.PEOPLE) {
-          const { searchPeopleByNotes } = await import('../../../objects/people/index.js');
-          return await searchPeopleByNotes(search_query);
-        }
-      }
-
-      // Support people activity search with sensible defaults
-      if (content_type === ContentSearchType.ACTIVITY && resource_type === UniversalResourceType.PEOPLE) {
-        const { searchPeopleByActivity } = await import('../../../objects/people/search.js');
-        return await searchPeopleByActivity({
-          dateRange: { preset: 'last_month' },
-          interactionType: InteractionType.ANY,
-        });
-      }
-
-      // For notes resource search, use the notes API directly since notes don't support query endpoints
-=======
       // For notes search, use the notes API directly since notes don't support query endpoints
->>>>>>> 999ccc6b
       if (content_type === ContentSearchType.NOTES && resource_type === UniversalResourceType.NOTES) {
         // Import the notes module for direct access
         const { listNotes } = await import('../../../objects/notes.js');
@@ -647,14 +573,14 @@
       })
       .join('\n')}`;
   },
-} as unknown as UniversalToolConfig;
+};
 
 
 /**
  * Universal search by timeframe tool
  * Handles temporal filtering across resource types using Attio API v2 filters
  */
-export const searchByTimeframeConfig = {
+export const searchByTimeframeConfig: UniversalToolConfig = {
   name: 'search-by-timeframe',
   handler: async (params: TimeframeSearchParams): Promise<AttioRecord[]> => {
     try {
@@ -691,47 +617,6 @@
           throw new Error(
             `Invalid relative_range '${relative_range}'. Supported options: today, yesterday, this_week, last_week, this_month, last_month, last_7_days, last_14_days, last_30_days, last_90_days`
           );
-<<<<<<< HEAD
-        }
-      }
-
-      // SPECIAL CASE: People timeframe searches use specialized handlers (tested behavior)
-      if (resource_type === UniversalResourceType.PEOPLE) {
-        const peopleSearch = await import('../../../objects/people/search.js');
-        const dateUtils = await import('../../../utils/date-utils.js');
-
-        const effectiveType = timeframe_type || TimeframeType.MODIFIED;
-        switch (effectiveType) {
-          case TimeframeType.CREATED:
-            return await peopleSearch.searchPeopleByCreationDate({
-              start: start_date,
-              end: end_date,
-            });
-          case TimeframeType.MODIFIED:
-            return await peopleSearch.searchPeopleByModificationDate({
-              start: start_date,
-              end: end_date,
-            });
-          case TimeframeType.LAST_INTERACTION: {
-            const range = dateUtils.validateAndCreateDateRange(
-              start_date,
-              end_date
-            );
-            if (!range) {
-              // Match test expectation exactly
-              throw new Error(
-                'At least one date (start or end) is required for last interaction search'
-              );
-            }
-            return await peopleSearch.searchPeopleByLastInteraction({
-              start: range.start,
-              end: range.end,
-            });
-          }
-          default:
-            throw new Error(`Unsupported timeframe type: ${effectiveType}`);
-=======
->>>>>>> 999ccc6b
         }
       }
 
@@ -859,13 +744,6 @@
       });
 
     } catch (error: unknown) {
-      // Preserve specific validation errors used by tests
-      if (
-        error instanceof Error &&
-        error.message.includes('At least one date (start or end) is required')
-      ) {
-        throw error;
-      }
       throw ErrorService.createUniversalError(
         'timeframe search',
         `${params.resource_type}:${params.timeframe_type || 'undefined'}`,
@@ -924,20 +802,15 @@
       })
       .join('\n')}`;
   },
-} as unknown as UniversalToolConfig;
+};
 
 /**
  * Universal batch operations tool
  * Handles bulk operations across resource types
  */
-export const batchOperationsConfig = {
+export const batchOperationsConfig: UniversalToolConfig = {
   name: 'batch-operations',
-<<<<<<< HEAD
-  // eslint-disable-next-line @typescript-eslint/no-explicit-any -- Batch operations return varies between arrays and objects depending on operation type
-  handler: async (params: Record<string, unknown>): Promise<any> => {
-=======
   handler: async (params: Record<string, unknown>): Promise<Record<string, unknown>> => {
->>>>>>> 999ccc6b
     try {
       const sanitizedParams = validateUniversalToolParams(
         'batch-operations',
@@ -966,11 +839,7 @@
                     }),
                   };
                   
-<<<<<<< HEAD
-                case 'update': {
-=======
                 case 'update':
->>>>>>> 999ccc6b
                   const typedRecordData = record_data as Record<string, unknown>;
                   if (!typedRecordData?.id) {
                     throw new Error('Record ID is required for update operation');
@@ -987,14 +856,8 @@
                       return_details: true,
                     }),
                   };
-<<<<<<< HEAD
-                }
-                  
-                case 'delete': {
-=======
                   
                 case 'delete':
->>>>>>> 999ccc6b
                   const deleteRecordData = record_data as Record<string, unknown>;
                   if (!deleteRecordData?.id) {
                     throw new Error('Record ID is required for delete operation');
@@ -1009,10 +872,6 @@
                         : (deleteRecordData.id as Record<string, unknown>)?.record_id as string || String(deleteRecordData.id),
                     }),
                   };
-<<<<<<< HEAD
-                }
-=======
->>>>>>> 999ccc6b
                   
                 default:
                   throw new Error(`Unsupported operation: ${operation}`);
@@ -1055,28 +914,6 @@
             );
           }
 
-<<<<<<< HEAD
-          // Validate batch (size + payload)
-          const createValidation = validateBatchOperation({
-            items: records,
-            operationType: 'create',
-            resourceType: resource_type,
-            checkPayload: true,
-          });
-          if (!createValidation.isValid) {
-            throw new Error(createValidation.error);
-          }
-
-          // Process with controlled concurrency and inter-chunk delays
-          const results = await processInChunks(
-            records,
-            async (recordData: Record<string, unknown>) =>
-              await handleUniversalCreate({
-                resource_type,
-                record_data: recordData,
-                return_details: true,
-              })
-=======
           // Use Promise.all for parallel processing
           const results = await Promise.all(
             records.map(async (recordData: Record<string, unknown>, index: number) => {
@@ -1091,7 +928,6 @@
                 return { index, success: false, error: error instanceof Error ? error.message : String(error) };
               }
             })
->>>>>>> 999ccc6b
           );
           
           return {
@@ -1122,18 +958,14 @@
             throw new Error(updateValidation.error);
           }
 
-<<<<<<< HEAD
-          // Use chunked processing with delays and concurrency
-          const results = await processInChunks(
-=======
           // Use parallel processing with controlled concurrency
           const results = await processInParallelWithErrorIsolation(
->>>>>>> 999ccc6b
             records,
             async (recordData: Record<string, unknown>) => {
               if (!recordData.id) {
                 throw new Error('Record ID is required for update operation');
               }
+
               return await handleUniversalUpdate({
                 resource_type,
                 record_id:
@@ -1174,19 +1006,15 @@
             throw new Error(deleteValidation.error);
           }
 
-<<<<<<< HEAD
-          // Use chunked processing with delays and concurrency
-          const results = await processInChunks(
-=======
           // Use parallel processing with controlled concurrency
           const results = await processInParallelWithErrorIsolation(
->>>>>>> 999ccc6b
             record_ids,
-            async (recordId: string) =>
-              await handleUniversalDelete({
+            async (recordId: string) => {
+              return await handleUniversalDelete({
                 resource_type,
                 record_id: recordId,
-              })
+              });
+            }
           );
           
           return {
@@ -1217,19 +1045,15 @@
             throw new Error(getValidation.error);
           }
 
-<<<<<<< HEAD
-          // Use chunked processing with delays and concurrency
-          const results = await processInChunks(
-=======
           // Use parallel processing with controlled concurrency
           const results = await processInParallelWithErrorIsolation(
->>>>>>> 999ccc6b
             record_ids,
-            async (recordId: string) =>
-              await handleUniversalGetDetails({
+            async (recordId: string) => {
+              return await handleUniversalGetDetails({
                 resource_type,
                 record_id: recordId,
-              })
+              });
+            }
           );
           
           return {
@@ -1287,10 +1111,6 @@
               limit,
               offset,
             });
-<<<<<<< HEAD
-            // Legacy behavior: return raw results
-            return searchResults;
-=======
             return {
               operations: [{ success: true, results: searchResults }],
               summary: {
@@ -1299,7 +1119,6 @@
                 failed: 0,
               },
             };
->>>>>>> 999ccc6b
           }
         }
 
@@ -1460,7 +1279,7 @@
 
     return `Batch ${operationName} result: ${JSON.stringify(results)}`;
   },
-} as unknown as UniversalToolConfig;
+};
 
 /**
  * Advanced operations tool definitions for MCP protocol
