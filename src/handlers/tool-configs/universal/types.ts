--- conflicted
+++ resolved
@@ -1,32 +1,23 @@
 /**
  * Universal tool type definitions for consolidated MCP operations
- *
+ * 
  * These types support the universal tool consolidation effort to reduce
  * tool count from 70 to ~30 tools while maintaining full functionality.
  */
 
-<<<<<<< HEAD
-import type { ListEntryFilters } from '../../../api/operations/index.js';
-import { AttioNote, type AttioRecord } from '../../../types/attio.js';
-import type { ToolConfig } from '../../tool-types.js';
-=======
 import { AttioRecord } from '../../../types/attio.js';
 import { ToolConfig } from '../../tool-types.js';
 import { ListEntryFilters } from '../../../api/operations/index.js';
->>>>>>> 081b582b
 
 /**
  * Supported resource types for universal operations
  */
 export enum UniversalResourceType {
   COMPANIES = 'companies',
-  PEOPLE = 'people',
+  PEOPLE = 'people', 
   RECORDS = 'records',
   TASKS = 'tasks',
-<<<<<<< HEAD
-=======
   DEALS = 'deals'
->>>>>>> 081b582b
 }
 
 /**
@@ -34,10 +25,10 @@
  */
 export enum DetailedInfoType {
   CONTACT = 'contact',
-  BUSINESS = 'business',
+  BUSINESS = 'business', 
   SOCIAL = 'social',
   BASIC = 'basic',
-  CUSTOM = 'custom',
+  CUSTOM = 'custom'
 }
 
 /**
@@ -48,7 +39,7 @@
   UPDATE = 'update',
   DELETE = 'delete',
   SEARCH = 'search',
-  GET = 'get',
+  GET = 'get'
 }
 
 /**
@@ -56,8 +47,8 @@
  */
 export enum TimeframeType {
   CREATED = 'created',
-  MODIFIED = 'modified',
-  LAST_INTERACTION = 'last_interaction',
+  MODIFIED = 'modified', 
+  LAST_INTERACTION = 'last_interaction'
 }
 
 /**
@@ -66,7 +57,7 @@
 export enum ContentSearchType {
   NOTES = 'notes',
   ACTIVITY = 'activity',
-  INTERACTIONS = 'interactions',
+  INTERACTIONS = 'interactions'
 }
 
 /**
@@ -76,7 +67,7 @@
   COMPANY_TO_PEOPLE = 'company_to_people',
   PEOPLE_TO_COMPANY = 'people_to_company',
   PERSON_TO_TASKS = 'person_to_tasks',
-  COMPANY_TO_TASKS = 'company_to_tasks',
+  COMPANY_TO_TASKS = 'company_to_tasks'
 }
 
 /**
@@ -226,29 +217,10 @@
  * Universal tool result formatting interface
  */
 export interface UniversalResultFormatter {
-  formatSearch: (
-    results: AttioRecord[],
-    resourceType: UniversalResourceType
-  ) => string;
-  formatDetails: (
-    record: AttioRecord,
-    resourceType: UniversalResourceType
-  ) => string;
-  formatCreate: (
-    record: AttioRecord,
-    resourceType: UniversalResourceType
-  ) => string;
-  formatUpdate: (
-    record: AttioRecord,
-    resourceType: UniversalResourceType
-  ) => string;
-  formatDelete: (
-    success: boolean,
-    recordId: string,
-    resourceType: UniversalResourceType
-  ) => string;
-  formatAttributes: (
-    attributes: any,
-    resourceType: UniversalResourceType
-  ) => string;
+  formatSearch: (results: AttioRecord[], resourceType: UniversalResourceType) => string;
+  formatDetails: (record: AttioRecord, resourceType: UniversalResourceType) => string;
+  formatCreate: (record: AttioRecord, resourceType: UniversalResourceType) => string;
+  formatUpdate: (record: AttioRecord, resourceType: UniversalResourceType) => string;
+  formatDelete: (success: boolean, recordId: string, resourceType: UniversalResourceType) => string;
+  formatAttributes: (attributes: any, resourceType: UniversalResourceType) => string;
 }