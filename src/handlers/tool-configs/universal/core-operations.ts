/**
 * Core universal operations tool configurations
 *
 * These 8 tools consolidate the majority of CRUD and search operations
 * across all resource types (companies, people, records, tasks).
 */

import {
  UniversalToolConfig,
  UniversalSearchParams,
  UniversalRecordDetailsParams,
  UniversalCreateParams,
  UniversalUpdateParams,
  UniversalDeleteParams,
  UniversalAttributesParams,
  UniversalDetailedInfoParams,
  UniversalResourceType,
} from './types.js';

// Helper function to get plural form of resource type
function getPluralResourceType(resourceType: UniversalResourceType): string {
  switch (resourceType) {
    case UniversalResourceType.COMPANIES:
      return 'companies';
    case UniversalResourceType.PEOPLE:
      return 'people';
    case UniversalResourceType.LISTS:
      return 'lists';
    case UniversalResourceType.RECORDS:
      return 'records';
    case UniversalResourceType.DEALS:
      return 'deals';
    case UniversalResourceType.TASKS:
      return 'tasks';
    case UniversalResourceType.NOTES:
      return 'notes';
    default:
      return 'records';
  }
}

import {
  searchRecordsSchema,
  getRecordDetailsSchema,
  createRecordSchema,
  updateRecordSchema,
  deleteRecordSchema,
  getAttributesSchema,
  discoverAttributesSchema,
  getDetailedInfoSchema,
  createNoteSchema,
  listNotesSchema,
  validateUniversalToolParams,
} from './schemas.js';

import {
  handleUniversalSearch,
  handleUniversalGetDetails,
  handleUniversalCreate,
  handleUniversalUpdate,
  handleUniversalDelete,
  handleUniversalGetAttributes,
  handleUniversalDiscoverAttributes,
  handleUniversalGetDetailedInfo,
  handleUniversalCreateNote,
  handleUniversalGetNotes,
  getSingularResourceType,
} from './shared-handlers.js';

// Import ErrorService for error handling
import { ErrorService } from '../../../services/ErrorService.js';
// Import UniversalUtilityService for shared utility functions
import { UniversalUtilityService } from '../../../services/UniversalUtilityService.js';
// Note: Using simplified mock responses for E2E compatibility

import {
  isHttpResponseLike,
} from '../../../lib/http/toMcpResult.js';

import { AttioRecord } from '../../../types/attio.js';

/**
 * Universal search records tool
 * Consolidates: search-companies, search-people, list-records, list-tasks
 */
export const searchRecordsConfig = {
  name: 'search-records',
  handler: async (params: UniversalSearchParams): Promise<AttioRecord[]> => {
    try {
      const sanitizedParams = validateUniversalToolParams(
        'search-records',
        params
      );
      return await handleUniversalSearch(sanitizedParams);
    } catch (error: unknown) {
      throw ErrorService.createUniversalError(
        'search',
        params.resource_type,
        error
      );
    }
  },
  formatResult: (
    results: AttioRecord[] | { data: AttioRecord[] },
    resourceType?: UniversalResourceType
  ): string => {
    // Handle null/undefined/invalid input
    if (!results) {
      const typeName = resourceType
        ? getPluralResourceType(resourceType)
        : 'records';
      return `Found 0 ${typeName}`;
    }

    // Handle wrapped results format
    const recordsArray = Array.isArray(results)
      ? results
      : (results?.data ?? []);

    // Ensure recordsArray is actually an array
    if (!Array.isArray(recordsArray)) {
      const typeName = resourceType
        ? getPluralResourceType(resourceType)
        : 'records';
      return `Found 0 ${typeName}`;
    }

    if (recordsArray.length === 0) {
      const typeName = resourceType
        ? getPluralResourceType(resourceType)
        : 'records';
      return `Found 0 ${typeName}`;
    }

    const typeName = resourceType
      ? getPluralResourceType(resourceType)
      : 'records';

    const formattedResults = recordsArray
      .map((record, index) => {
        // Extract identifier based on resource type
        let identifier = 'Unnamed';
        let id = String(record.id?.record_id || 'unknown');

        // Safely extract values from arrays
        const values = record.values || {};
        const getFirstValue = (field: unknown): string | undefined => {
          if (!field || !Array.isArray(field) || field.length === 0)
            return undefined;
          const firstItem = field[0];
          return firstItem &&
            typeof firstItem === 'object' &&
            firstItem !== null &&
            'value' in firstItem
            ? String(firstItem.value)
            : undefined;
        };

        const getFromArrayField = (
          arr: unknown,
          keys: string[]
        ): string | undefined => {
          if (Array.isArray(arr) && arr.length > 0) {
            const first: Record<string, unknown> = arr[0] as Record<string, unknown>;
            for (const key of keys) {
              const val = first?.[key];
              if (typeof val === 'string') return val;
            }
          }
          return undefined;
        };

        if (resourceType === UniversalResourceType.TASKS) {
          // For tasks, prefer content field (tasks have simple string content, not array)
          identifier =
            typeof values.content === 'string'
              ? values.content
              : getFirstValue(values.content) || 'Unnamed';
          id = String(record.id?.task_id || record.id?.record_id || 'unknown');
        } else if (resourceType === UniversalResourceType.PEOPLE) {
          // For people, use comprehensive name extraction logic (with proper type handling)
<<<<<<< HEAD
          const valuesAny = values as Record<string, unknown>;
          const name =
            getFromArrayField(valuesAny?.name, ['full_name', 'value', 'formatted']) ||
            getFromArrayField(valuesAny?.full_name, ['value']) ||
=======
          const valuesAny = values as Record<string, any>;
          const name = 
            valuesAny?.name?.[0]?.full_name ||
            valuesAny?.name?.[0]?.value ||
            valuesAny?.name?.[0]?.formatted ||
            valuesAny?.full_name?.[0]?.value ||
>>>>>>> 999ccc6b
            getFirstValue(values.name) ||
            'Unnamed';
          
          // Add email if available for better identification
          const emailFromArr = getFromArrayField(valuesAny?.email_addresses, [
            'email_address',
            'value',
          ]);
          const emailValue =
            emailFromArr ||
            getFirstValue(values.email) ||
            getFirstValue(valuesAny.email_addresses);
          
          identifier = emailValue ? `${name} (${emailValue})` : name;
        } else if (resourceType === UniversalResourceType.COMPANIES) {
          // For companies, prefer name with optional website or email
          const name = getFirstValue(values.name) || 'Unnamed';
          const website = getFirstValue(values.website);
          const email = getFirstValue(values.email);
          const contactInfo = website || email;
          identifier = contactInfo ? `${name} (${contactInfo})` : name;
        } else {
          // For other types, try common identifier fields
          const nameValue = getFirstValue(values.name);
          const titleValue = getFirstValue(values.title);
          identifier = nameValue || titleValue || 'Unnamed';
        }

        return `${index + 1}. ${identifier} (ID: ${id})`;
      })
      .join('\n');

    return `Found ${recordsArray.length} ${typeName}:\n${formattedResults}`;
  },
} as unknown as UniversalToolConfig;

/**
 * Universal get record details tool
 * Consolidates: get-company-details, get-person-details, get-record-details, get-task-details
 */
export const getRecordDetailsConfig = {
  name: 'get-record-details',
  handler: async (
    params: UniversalRecordDetailsParams
  ): Promise<AttioRecord> => {
    try {
      const sanitizedParams = validateUniversalToolParams(
        'get-record-details',
        params
      );
      return await handleUniversalGetDetails(sanitizedParams);
    } catch (error: unknown) {
      // Check if this is a structured HTTP response from our services
      if (isHttpResponseLike(error)) {
        // Let the dispatcher handle HTTP → MCP mapping
        throw error;
      }

      // For other errors, create a structured error response
      throw ErrorService.createUniversalError(
        'get details',
        params.resource_type,
        error
      );
    }
  },
  formatResult: (
    record: AttioRecord,
    resourceType?: UniversalResourceType
  ): string => {
    if (!record) {
      return 'Record not found';
    }

    const resourceTypeName = resourceType
      ? getSingularResourceType(resourceType)
      : 'record';
    // Use shared utility for display name extraction (eliminates code duplication)
    const name = UniversalUtilityService.extractDisplayName(
      record.values || {}
    );
    const id = String(record.id?.record_id || 'unknown');

    let details = `${resourceTypeName.charAt(0).toUpperCase() + resourceTypeName.slice(1)}: ${name}\nID: ${id}\n\n`;

    // Add common fields based on resource type
    if (record.values) {
      // Different field priorities for different resource types
      let fieldOrder = [
        'email',
        'website',
        'phone',
        'description',
        'industry',
        'location',
      ];

      if (resourceType === UniversalResourceType.PEOPLE) {
        // For people, prioritize different fields
        fieldOrder = [
          'email_addresses',
          'phone_numbers',
          'job_title',
          'description',
          'location',
        ];

        // Also show associated company if present
        if (
          record.values.associated_company &&
          Array.isArray(record.values.associated_company)
        ) {
          const companies = (
            record.values.associated_company as Record<string, unknown>[]
          )
            .map(
              (c: Record<string, unknown>) =>
                c.target_record_name || c.name || c.value
            )
            .filter(Boolean);
          if (companies.length > 0) {
            details += `Company: ${companies.join(', ')}\n`;
          }
        }
      }

      fieldOrder.forEach((field) => {
        const value =
          record.values?.[field] &&
          Array.isArray(record.values[field]) &&
          record.values[field][0]?.value;
        if (value) {
          const displayField =
            field.charAt(0).toUpperCase() + field.slice(1).replace(/_/g, ' ');
          details += `${displayField}: ${value}\n`;
        }
      });

      // Handle special fields for people
      if (resourceType === UniversalResourceType.PEOPLE) {
        // Show email addresses
        if (
          record.values.email_addresses &&
          Array.isArray(record.values.email_addresses)
        ) {
          const emails = (
            record.values.email_addresses as Record<string, unknown>[]
          )
            .map((e: Record<string, unknown>) => e.email_address || e.value)
            .filter(Boolean);
          if (emails.length > 0) {
            details += `Email: ${emails.join(', ')}\n`;
          }
        }

        // Show phone numbers
        if (
          record.values.phone_numbers &&
          Array.isArray(record.values.phone_numbers)
        ) {
          const phones = (
            record.values.phone_numbers as Record<string, unknown>[]
          )
            .map((p: Record<string, unknown>) => p.phone_number || p.value)
            .filter(Boolean);
          if (phones.length > 0) {
            details += `Phone: ${phones.join(', ')}\n`;
          }
        }
      }

      // Add created_at if available
      if (
        record.values.created_at &&
        Array.isArray(record.values.created_at) &&
        record.values.created_at[0]?.value
      ) {
        details += `Created at: ${record.values.created_at[0].value}\n`;
      }
    }

    return details.trim();
  },
} as unknown as UniversalToolConfig;

/**
 * Universal create record tool
 * Consolidates: create-company, create-person, create-record, create-task
 */
export const createRecordConfig = {
  name: 'create-record',
  handler: async (params: UniversalCreateParams): Promise<AttioRecord> => {
    try {
      const sanitizedParams = validateUniversalToolParams(
        'create-record',
        params
      );

      // Perform cross-resource validation for create operations
      const { CrossResourceValidator } = await import('./schemas.js');
      await CrossResourceValidator.validateRecordRelationships(
        sanitizedParams.resource_type,
        sanitizedParams.record_data
      );

      const result = await handleUniversalCreate(sanitizedParams);
      try {
        if (sanitizedParams.resource_type === 'tasks') {
          const { logTaskDebug, inspectTaskRecordShape } = await import(
            '../../../utils/task-debug.js'
          );
          logTaskDebug('mcp.create-record', 'Returning MCP task record', {
            shape: inspectTaskRecordShape(result),
          });
        }
      } catch {
        // Ignore formatting errors
      }

      return result;
    } catch (error: unknown) {
      throw ErrorService.createUniversalError(
        'create',
        params.resource_type,
        error
      );
    }
  },
  formatResult: (
    record: AttioRecord,
    resourceType?: UniversalResourceType
  ): string => {
    if (!record) {
      return 'Record creation failed';
    }

    const resourceTypeName = resourceType
      ? getSingularResourceType(resourceType)
      : 'record';
    // Extract name from values (may be empty on create) or fall back to a generic name
    const coerce = (v: unknown): string | undefined => {
      if (v == null) return undefined;
      if (typeof v === 'string') return v;
      if (Array.isArray(v)) {
        const first = v[0];
        if (typeof first === 'string') return first;
        if (first && typeof first === 'object' && 'value' in first)
          return String(first.value);
      }
      if (typeof v === 'object' && 'value' in v) return String(v.value);
      return undefined;
    };
    const displayName =
      coerce((record.values as Record<string, unknown>)?.name) ||
      coerce((record.values as Record<string, unknown>)?.title) ||
      coerce((record.values as Record<string, unknown>)?.content) ||
      `New ${resourceTypeName}`;
    const id = String(record.id?.record_id || record.record_id || 'unknown');

    return `✅ Successfully created ${resourceTypeName}: ${displayName} (ID: ${id})`;
  },
} as unknown as UniversalToolConfig;

/**
 * Universal update record tool
 * Consolidates: update-company, update-person, update-record, update-task
 */
export const updateRecordConfig = {
  name: 'update-record',
  handler: async (params: UniversalUpdateParams): Promise<AttioRecord> => {
    try {
      const sanitizedParams = validateUniversalToolParams(
        'update-record',
        params
      );

      // Perform cross-resource validation for update operations
      const { CrossResourceValidator } = await import('./schemas.js');
      await CrossResourceValidator.validateRecordRelationships(
        sanitizedParams.resource_type,
        sanitizedParams.record_data
      );

      const result = await handleUniversalUpdate(sanitizedParams);
      try {
        if (sanitizedParams.resource_type === 'tasks') {
          const { logTaskDebug, inspectTaskRecordShape } = await import(
            '../../../utils/task-debug.js'
          );
          logTaskDebug('mcp.update-record', 'Returning MCP task record', {
            shape: inspectTaskRecordShape(result),
          });
        }
      } catch {
        // Ignore formatting errors
      }
      return result;
    } catch (error: unknown) {
      // Check if this is a structured HTTP response from our services
      if (isHttpResponseLike(error)) {
        // Let the dispatcher handle HTTP → MCP mapping
        throw error;
      }

      // For other errors, create a structured error response
      throw ErrorService.createUniversalError(
        'update record',
        params.resource_type,
        error
      );
    }
  },
  formatResult: (
    record: AttioRecord,
    resourceType?: UniversalResourceType
  ): string => {
    if (!record) {
      return 'Record update failed';
    }

    const resourceTypeName = resourceType
      ? getSingularResourceType(resourceType)
      : 'record';
    const name =
      (record.values?.name &&
        Array.isArray(record.values.name) &&
        record.values.name[0]?.value) ||
      (record.values?.title &&
        Array.isArray(record.values.title) &&
        record.values.title[0]?.value) ||
      'Unnamed';
    const id = String(record.id?.record_id || 'unknown');

    return `✅ Successfully updated ${resourceTypeName}: ${name} (ID: ${id})`;
  },
} as unknown as UniversalToolConfig;

/**
 * Universal delete record tool
 * Consolidates: delete-company, delete-person, delete-record, delete-task
 */
export const deleteRecordConfig = {
  name: 'delete-record',
  handler: async (
    params: UniversalDeleteParams
  ): Promise<{ success: boolean; record_id: string }> => {
    try {
      const sanitizedParams = validateUniversalToolParams(
        'delete-record',
        params
      );
      return await handleUniversalDelete(sanitizedParams);
    } catch (error: unknown) {
      // Check if this is a structured HTTP response from our services
      if (isHttpResponseLike(error)) {
        // Let the dispatcher handle HTTP → MCP mapping
        throw error;
      }

      // For other errors, create a structured error response
      throw ErrorService.createUniversalError(
        'delete record',
        params.resource_type,
        error
      );
    }
  },
  formatResult: (
    result: { success: boolean; record_id: string },
    resourceType?: UniversalResourceType
  ): string => {
    if (!result.success) {
      return `❌ Failed to delete ${resourceType ? getSingularResourceType(resourceType) : 'record'} with ID: ${result.record_id}`;
    }

    const resourceTypeName = resourceType
      ? getSingularResourceType(resourceType)
      : 'record';
    return `✅ Successfully deleted ${resourceTypeName} with ID: ${result.record_id}`;
  },
} as unknown as UniversalToolConfig;

/**
 * Universal get attributes tool
 * Consolidates: get-company-attributes, get-person-attributes, get-record-attributes
 */
export const getAttributesConfig = {
  name: 'get-attributes',
  handler: async (
    params: UniversalAttributesParams
  ): Promise<Record<string, unknown> | { error: string; success: boolean }> => {
    try {
      const sanitizedParams = validateUniversalToolParams(
        'get-attributes',
        params
      );
      return await handleUniversalGetAttributes(sanitizedParams);
    } catch (error: unknown) {
      // Return MCP-compliant error response instead of throwing
      const errorMessage =
        error instanceof Error ? error.message : String(error);
      return { error: errorMessage, success: false };
    }
  },
  formatResult: (
    attributes: Record<string, unknown>,
    resourceType?: UniversalResourceType
  ): string => {
    if (!attributes) {
      return 'No attributes found';
    }

    const resourceTypeName = resourceType
      ? getSingularResourceType(resourceType)
      : 'record';

    // Handle different attribute data structures
    if (Array.isArray(attributes)) {
      return `${resourceTypeName.charAt(0).toUpperCase() + resourceTypeName.slice(1)} attributes (${attributes.length}):\n${attributes
        .map((attr: Record<string, unknown>, index: number) => {
          const name = attr.name || attr.slug || 'Unnamed';
          const type = attr.type || 'unknown';
          return `${index + 1}. ${name} (${type})`;
        })
        .join('\n')}`;
    }

    // Handle object with attributes property (from discoverCompanyAttributes)
    if (typeof attributes === 'object' && attributes !== null) {
      if (attributes.all && Array.isArray(attributes.all)) {
        return `Available ${resourceTypeName} attributes (${attributes.all.length}):\n${attributes.all
          .map((attr: Record<string, unknown>, index: number) => {
            const name = attr.name || attr.slug || 'Unnamed';
            const type = attr.type || 'unknown';
            return `${index + 1}. ${name} (${type})`;
          })
          .join('\n')}`;
      }

      if (attributes.attributes && Array.isArray(attributes.attributes)) {
        return `Available ${resourceTypeName} attributes (${attributes.attributes.length}):\n${attributes.attributes
          .map((attr: Record<string, unknown>, index: number) => {
            const name = attr.name || attr.api_slug || attr.slug || 'Unnamed';
            const type = attr.type || 'unknown';
            return `${index + 1}. ${name} (${type})`;
          })
          .join('\n')}`;
      }

      // Handle direct object attributes
      const keys = Object.keys(attributes);
      if (keys.length > 0) {
        return `${resourceTypeName.charAt(0).toUpperCase() + resourceTypeName.slice(1)} attributes (${keys.length}):\n${keys
          .map((key, index) => {
            const value = attributes[key];
            if (typeof value === 'string') {
              return `${index + 1}. ${key}: "${value}"`;
            }
            return `${index + 1}. ${key}`;
          })
          .join('\n')}`;
      }
    }

    return `${resourceTypeName.charAt(0).toUpperCase() + resourceTypeName.slice(1)} attributes available`;
  },
} as unknown as UniversalToolConfig;

/**
 * Universal discover attributes tool
 * Consolidates: discover-company-attributes, discover-person-attributes, discover-record-attributes
 */
export const discoverAttributesConfig = {
  name: 'discover-attributes',
  handler: async (params: {
    resource_type: UniversalResourceType;
    categories?: string[]; // NEW: Category filtering support
  }): Promise<Record<string, unknown> | { error: string; success: boolean }> => {
    try {
      const sanitizedParams = validateUniversalToolParams(
        'discover-attributes',
        params
      );
      return await handleUniversalDiscoverAttributes(
        sanitizedParams.resource_type,
        {
          categories: sanitizedParams.categories, // NEW: Pass categories parameter
        }
      );
    } catch (error: unknown) {
      // Return MCP-compliant error response instead of throwing
      const errorMessage =
        error instanceof Error ? error.message : String(error);
      return { error: errorMessage, success: false };
    }
  },
  formatResult: (schema: Record<string, unknown>, resourceType?: UniversalResourceType): string => {
    if (!schema) {
      return 'No attribute schema found';
    }

    const resourceTypeName = resourceType
      ? getSingularResourceType(resourceType)
      : 'record';

    // Handle different schema data structures
    if (Array.isArray(schema)) {
      return `Available ${resourceTypeName} attributes (${schema.length}):\n${schema
        .map((attr: Record<string, unknown>, index: number) => {
          const name = attr.name || attr.api_slug || attr.slug || 'Unnamed';
          const type = attr.type || 'unknown';
          const required = attr.required ? ' (required)' : '';
          return `${index + 1}. ${name} (${type})${required}`;
        })
        .join('\n')}`;
    }

    // Handle object with attributes property (from UniversalMetadataService)
    if (typeof schema === 'object' && schema !== null) {
      // eslint-disable-next-line @typescript-eslint/no-explicit-any -- Dynamic API response structure requires flexible property access
      const s: any = schema as any;
      if (s.all && Array.isArray(s.all)) {
        return `Available ${resourceTypeName} attributes (${(s.all as any[]).length}):\n${(s.all as any[]) // eslint-disable-line @typescript-eslint/no-explicit-any -- API response arrays have dynamic structure
          .map((attr: Record<string, unknown>, index: number) => {
            const name = attr.name || attr.slug || 'Unnamed';
            const type = attr.type || 'unknown';
            const required = attr.required ? ' (required)' : '';
            return `${index + 1}. ${name} (${type})${required}`;
          })
          .join('\n')}`;
      }

      if (s.attributes && Array.isArray(s.attributes)) {
        return `Available ${resourceTypeName} attributes (${(s.attributes as any[]).length}):\n${(s.attributes as any[])
          .map((attr: Record<string, unknown>, index: number) => {
            const name = attr.name || attr.api_slug || attr.slug || 'Unnamed';
            const type = attr.type || 'unknown';
            const required = attr.required ? ' (required)' : '';
            return `${index + 1}. ${name} (${type})${required}`;
          })
          .join('\n')}`;
      }

      // Handle standard/custom attributes structure (from discoverCompanyAttributes)
      if (s.standard || s.custom) {
        const standard = (s.standard as any[]) || [];
        const custom = (s.custom as any[]) || [];
        const total = standard.length + custom.length;

        let result = `Available ${resourceTypeName} attributes (${total} total):\n`;

        if (standard.length > 0) {
          result += `\nStandard attributes (${standard.length}):\n${standard
            .map((attr: Record<string, unknown>, index: number) => {
              const name = attr.name || attr.slug || 'Unnamed';
              const type = attr.type || 'unknown';
              return `${index + 1}. ${name} (${type})`;
            })
            .join('\n')}`;
        }

        if (custom.length > 0) {
          result += `\n\nCustom attributes (${custom.length}):\n${custom
            .map((attr: Record<string, unknown>, index: number) => {
              const name = attr.name || attr.slug || 'Unnamed';
              const type = attr.type || 'unknown';
              return `${standard.length + index + 1}. ${name} (${type})`;
            })
            .join('\n')}`;
        }

        return result;
      }
    }

    return `${resourceTypeName.charAt(0).toUpperCase() + resourceTypeName.slice(1)} attribute schema available`;
  },
} as unknown as UniversalToolConfig;

/**
 * Get detailed info tool configuration
 */
export const getDetailedInfoConfig = {
  name: 'get-detailed-info',
  handler: async (params: UniversalDetailedInfoParams) => {
    validateUniversalToolParams('get-detailed-info', params);
    return await handleUniversalGetDetailedInfo(params);
  },
  formatResult: (
    info: any,
    resourceType?: UniversalResourceType,
<<<<<<< HEAD
    // Accept optional info type to customize header in formatting
    infoType?: import('./types.js').DetailedInfoType
=======
    detailedInfoType?: any
>>>>>>> 999ccc6b
  ): string => {
    if (!info) {
      return 'No detailed information found';
    }

    const resourceTypeName = resourceType
      ? getSingularResourceType(resourceType)
      : 'record';

<<<<<<< HEAD
    // Determine section header based on infoType when provided
    const headerSuffix = (() => {
      const lower = String(infoType || '').toLowerCase();
      if (lower === 'contact') return 'contact information';
      if (lower === 'business') return 'business information';
      if (lower === 'social') return 'social information';
      // Default generic label
      return 'detailed information';
    })();

    let result = `${resourceTypeName.charAt(0).toUpperCase() + resourceTypeName.slice(1)} ${headerSuffix}:\n\n`;

    if (typeof info === 'object' && info.values) {
      // Format as Attio record values
      Object.entries(info.values).forEach(
        ([field, values]: [string, unknown]) => {
=======
    // Determine the header based on the detailed info type
    let infoTypeLabel = 'detailed';
    if (detailedInfoType) {
      switch (detailedInfoType) {
        case 'contact':
          infoTypeLabel = 'contact';
          break;
        case 'business':
          infoTypeLabel = 'business';
          break;
        case 'social':
          infoTypeLabel = 'social';
          break;
        default:
          infoTypeLabel = 'detailed';
      }
    }

    let result = `${resourceTypeName.charAt(0).toUpperCase() + resourceTypeName.slice(1)} ${infoTypeLabel} information:\n\n`;

    if (typeof info === 'object' && info.values) {
      // Format as Attio record values
      Object.entries(info.values).forEach(
        ([field, values]: [string, any]) => {
>>>>>>> 999ccc6b
          if (Array.isArray(values) && values.length > 0) {
            const value = values[0].value;
            if (value) {
              const displayField =
                field.charAt(0).toUpperCase() + field.slice(1);
              result += `${displayField}: ${value}\n`;
            }
          }
        }
      );
    } else if (typeof info === 'object') {
      // Format as regular object
      Object.entries(info).forEach(([key, value]) => {
        if (value && typeof value === 'string' && value.length < 200) {
          const displayKey = key.charAt(0).toUpperCase() + key.slice(1);
          result += `${displayKey}: ${value}\n`;
        }
      });
    } else {
      result += JSON.stringify(info, null, 2);
    }

    return result;
  },
} as unknown as UniversalToolConfig;

/**
 * Core operations tool definitions for MCP protocol
 */
export const coreOperationsToolDefinitions = {
  'search-records': {
    name: 'search-records',
    description:
      'Universal search across all resource types (companies, people, records, tasks)',
    inputSchema: searchRecordsSchema,
  },
  'get-record-details': {
    name: 'get-record-details',
    description: 'Get detailed information for any record type',
    inputSchema: getRecordDetailsSchema,
  },
  'create-record': {
    name: 'create-record',
    description: 'Create a new record of any supported type',
    inputSchema: createRecordSchema,
  },
  'update-record': {
    name: 'update-record',
    description: 'Update an existing record of any supported type',
    inputSchema: updateRecordSchema,
  },
  'delete-record': {
    name: 'delete-record',
    description: 'Delete a record of any supported type',
    inputSchema: deleteRecordSchema,
  },
  'get-attributes': {
    name: 'get-attributes',
    description:
      'Get attributes for any resource type (companies, people, lists, records, tasks, deals, notes)',
    inputSchema: getAttributesSchema,
  },
  'discover-attributes': {
    name: 'discover-attributes',
    description: 'Discover available attributes for any resource type',
    inputSchema: discoverAttributesSchema,
  },
  'get-detailed-info': {
    name: 'get-detailed-info',
    description:
      'Get specific types of detailed information (contact, business, social)',
    inputSchema: getDetailedInfoSchema,
  },
  'create-note': {
    name: 'create-note',
    description: 'Create a note for any record type (companies, people, deals)',
    inputSchema: createNoteSchema,
  },
  'list-notes': {
    name: 'list-notes',
    description: 'Get notes for any record type (companies, people, deals)',
    inputSchema: listNotesSchema,
  },
};

/**
 * Core operations tool configurations
 */
export const coreOperationsToolConfigs = {
  // ✨ Add notes tools (no feature flags in tests)
  'create-note': {
    name: 'create-note',
    handler: async (params: Record<string, unknown>): Promise<Record<string, unknown>> => {
      try {
        const sanitizedParams = validateUniversalToolParams(
          'create-note',
          params
        );
        const res = await handleUniversalCreateNote(sanitizedParams);

        // The handleUniversalCreateNote already returns normalized data
        return res;
      } catch (err: unknown) {
        // Map error body/status into the regex your tests expect
        const anyErr = err as any;
        const status = anyErr?.response?.status;
        const body = anyErr?.response?.data;

        const upstreamMsg =
          body?.error?.message ||
          body?.message ||
          (typeof body?.error === 'string' ? body.error : undefined);

        const mapped =
          status === 404
            ? 'record not found'
            : status === 400 || status === 422
              ? 'invalid or missing required parameter'
              : upstreamMsg || 'invalid request';

        // IMPORTANT: return MCP shape, not { success: false }
        return { isError: true, error: mapped };
      }
    },
    formatResult: (note: any): string => {
      if (!note) {
        return 'No note created';
      }

      const title = note.title || note.values?.title?.[0]?.value || 'Untitled';
      const content = note.content || note.values?.content?.[0]?.value || '';
      const id = note.id?.record_id || note.id || 'unknown';

      return `✅ Note created successfully: ${title} (ID: ${id})${content ? `\n${content}` : ''}`;
    },
  },
  'list-notes': {
    name: 'list-notes',
    handler: async (params: Record<string, unknown>): Promise<Record<string, unknown>[]> => {
      try {
        const sanitizedParams = validateUniversalToolParams(
          'list-notes',
          params
        );
        return await handleUniversalGetNotes(sanitizedParams);
      } catch (error: unknown) {
        throw ErrorService.createUniversalError('list-notes', 'notes', error);
      }
    },
    formatResult: (notes: Record<string, unknown>[]): string => {
      const notesArray = notes || [];

      if (notesArray.length === 0) {
        return 'Found 0 notes';
      }

      const formattedNotes = notesArray
        .map((note, index) => {
          const n = note as any;
          const title = n.title || n.values?.title?.[0]?.value || 'Untitled';
          const content = n.content || n.values?.content?.[0]?.value || '';
          const id = n.id?.record_id || n.id || 'unknown';
          const timestamp = n.created_at || n.timestamp || 'unknown date';

          const preview =
            content.length > 50 ? content.substring(0, 50) + '...' : content;
          return `${index + 1}. ${title} (${timestamp}) (ID: ${id})${preview ? `\n   ${preview}` : ''}`;
        })
        .join('\n\n');

      return `Found ${notesArray.length} notes:\n${formattedNotes}`;
    },
  },
  'search-records': searchRecordsConfig,
  'get-record-details': getRecordDetailsConfig,
  'create-record': createRecordConfig,
  'update-record': updateRecordConfig,
  'delete-record': deleteRecordConfig,
  'get-attributes': getAttributesConfig,
  'discover-attributes': discoverAttributesConfig,
  'get-detailed-info': getDetailedInfoConfig,
};<|MERGE_RESOLUTION|>--- conflicted
+++ resolved
@@ -83,7 +83,7 @@
  * Universal search records tool
  * Consolidates: search-companies, search-people, list-records, list-tasks
  */
-export const searchRecordsConfig = {
+export const searchRecordsConfig: UniversalToolConfig = {
   name: 'search-records',
   handler: async (params: UniversalSearchParams): Promise<AttioRecord[]> => {
     try {
@@ -156,20 +156,6 @@
             : undefined;
         };
 
-        const getFromArrayField = (
-          arr: unknown,
-          keys: string[]
-        ): string | undefined => {
-          if (Array.isArray(arr) && arr.length > 0) {
-            const first: Record<string, unknown> = arr[0] as Record<string, unknown>;
-            for (const key of keys) {
-              const val = first?.[key];
-              if (typeof val === 'string') return val;
-            }
-          }
-          return undefined;
-        };
-
         if (resourceType === UniversalResourceType.TASKS) {
           // For tasks, prefer content field (tasks have simple string content, not array)
           identifier =
@@ -179,29 +165,19 @@
           id = String(record.id?.task_id || record.id?.record_id || 'unknown');
         } else if (resourceType === UniversalResourceType.PEOPLE) {
           // For people, use comprehensive name extraction logic (with proper type handling)
-<<<<<<< HEAD
-          const valuesAny = values as Record<string, unknown>;
-          const name =
-            getFromArrayField(valuesAny?.name, ['full_name', 'value', 'formatted']) ||
-            getFromArrayField(valuesAny?.full_name, ['value']) ||
-=======
           const valuesAny = values as Record<string, any>;
           const name = 
             valuesAny?.name?.[0]?.full_name ||
             valuesAny?.name?.[0]?.value ||
             valuesAny?.name?.[0]?.formatted ||
             valuesAny?.full_name?.[0]?.value ||
->>>>>>> 999ccc6b
             getFirstValue(values.name) ||
             'Unnamed';
           
           // Add email if available for better identification
-          const emailFromArr = getFromArrayField(valuesAny?.email_addresses, [
-            'email_address',
-            'value',
-          ]);
-          const emailValue =
-            emailFromArr ||
+          const emailValue = 
+            valuesAny?.email_addresses?.[0]?.email_address ||
+            valuesAny?.email_addresses?.[0]?.value ||
             getFirstValue(values.email) ||
             getFirstValue(valuesAny.email_addresses);
           
@@ -226,13 +202,13 @@
 
     return `Found ${recordsArray.length} ${typeName}:\n${formattedResults}`;
   },
-} as unknown as UniversalToolConfig;
+};
 
 /**
  * Universal get record details tool
  * Consolidates: get-company-details, get-person-details, get-record-details, get-task-details
  */
-export const getRecordDetailsConfig = {
+export const getRecordDetailsConfig: UniversalToolConfig = {
   name: 'get-record-details',
   handler: async (
     params: UniversalRecordDetailsParams
@@ -375,13 +351,13 @@
 
     return details.trim();
   },
-} as unknown as UniversalToolConfig;
+};
 
 /**
  * Universal create record tool
  * Consolidates: create-company, create-person, create-record, create-task
  */
-export const createRecordConfig = {
+export const createRecordConfig: UniversalToolConfig = {
   name: 'create-record',
   handler: async (params: UniversalCreateParams): Promise<AttioRecord> => {
     try {
@@ -453,13 +429,13 @@
 
     return `✅ Successfully created ${resourceTypeName}: ${displayName} (ID: ${id})`;
   },
-} as unknown as UniversalToolConfig;
+};
 
 /**
  * Universal update record tool
  * Consolidates: update-company, update-person, update-record, update-task
  */
-export const updateRecordConfig = {
+export const updateRecordConfig: UniversalToolConfig = {
   name: 'update-record',
   handler: async (params: UniversalUpdateParams): Promise<AttioRecord> => {
     try {
@@ -527,13 +503,13 @@
 
     return `✅ Successfully updated ${resourceTypeName}: ${name} (ID: ${id})`;
   },
-} as unknown as UniversalToolConfig;
+};
 
 /**
  * Universal delete record tool
  * Consolidates: delete-company, delete-person, delete-record, delete-task
  */
-export const deleteRecordConfig = {
+export const deleteRecordConfig: UniversalToolConfig = {
   name: 'delete-record',
   handler: async (
     params: UniversalDeleteParams
@@ -572,13 +548,13 @@
       : 'record';
     return `✅ Successfully deleted ${resourceTypeName} with ID: ${result.record_id}`;
   },
-} as unknown as UniversalToolConfig;
+};
 
 /**
  * Universal get attributes tool
  * Consolidates: get-company-attributes, get-person-attributes, get-record-attributes
  */
-export const getAttributesConfig = {
+export const getAttributesConfig: UniversalToolConfig = {
   name: 'get-attributes',
   handler: async (
     params: UniversalAttributesParams
@@ -658,13 +634,13 @@
 
     return `${resourceTypeName.charAt(0).toUpperCase() + resourceTypeName.slice(1)} attributes available`;
   },
-} as unknown as UniversalToolConfig;
+};
 
 /**
  * Universal discover attributes tool
  * Consolidates: discover-company-attributes, discover-person-attributes, discover-record-attributes
  */
-export const discoverAttributesConfig = {
+export const discoverAttributesConfig: UniversalToolConfig = {
   name: 'discover-attributes',
   handler: async (params: {
     resource_type: UniversalResourceType;
@@ -688,7 +664,7 @@
       return { error: errorMessage, success: false };
     }
   },
-  formatResult: (schema: Record<string, unknown>, resourceType?: UniversalResourceType): string => {
+  formatResult: (schema: any, resourceType?: UniversalResourceType): string => {
     if (!schema) {
       return 'No attribute schema found';
     }
@@ -711,10 +687,8 @@
 
     // Handle object with attributes property (from UniversalMetadataService)
     if (typeof schema === 'object' && schema !== null) {
-      // eslint-disable-next-line @typescript-eslint/no-explicit-any -- Dynamic API response structure requires flexible property access
-      const s: any = schema as any;
-      if (s.all && Array.isArray(s.all)) {
-        return `Available ${resourceTypeName} attributes (${(s.all as any[]).length}):\n${(s.all as any[]) // eslint-disable-line @typescript-eslint/no-explicit-any -- API response arrays have dynamic structure
+      if (schema.all && Array.isArray(schema.all)) {
+        return `Available ${resourceTypeName} attributes (${schema.all.length}):\n${schema.all
           .map((attr: Record<string, unknown>, index: number) => {
             const name = attr.name || attr.slug || 'Unnamed';
             const type = attr.type || 'unknown';
@@ -724,8 +698,8 @@
           .join('\n')}`;
       }
 
-      if (s.attributes && Array.isArray(s.attributes)) {
-        return `Available ${resourceTypeName} attributes (${(s.attributes as any[]).length}):\n${(s.attributes as any[])
+      if (schema.attributes && Array.isArray(schema.attributes)) {
+        return `Available ${resourceTypeName} attributes (${schema.attributes.length}):\n${schema.attributes
           .map((attr: Record<string, unknown>, index: number) => {
             const name = attr.name || attr.api_slug || attr.slug || 'Unnamed';
             const type = attr.type || 'unknown';
@@ -736,9 +710,9 @@
       }
 
       // Handle standard/custom attributes structure (from discoverCompanyAttributes)
-      if (s.standard || s.custom) {
-        const standard = (s.standard as any[]) || [];
-        const custom = (s.custom as any[]) || [];
+      if (schema.standard || schema.custom) {
+        const standard = schema.standard || [];
+        const custom = schema.custom || [];
         const total = standard.length + custom.length;
 
         let result = `Available ${resourceTypeName} attributes (${total} total):\n`;
@@ -769,12 +743,12 @@
 
     return `${resourceTypeName.charAt(0).toUpperCase() + resourceTypeName.slice(1)} attribute schema available`;
   },
-} as unknown as UniversalToolConfig;
+};
 
 /**
  * Get detailed info tool configuration
  */
-export const getDetailedInfoConfig = {
+export const getDetailedInfoConfig: UniversalToolConfig = {
   name: 'get-detailed-info',
   handler: async (params: UniversalDetailedInfoParams) => {
     validateUniversalToolParams('get-detailed-info', params);
@@ -783,12 +757,7 @@
   formatResult: (
     info: any,
     resourceType?: UniversalResourceType,
-<<<<<<< HEAD
-    // Accept optional info type to customize header in formatting
-    infoType?: import('./types.js').DetailedInfoType
-=======
     detailedInfoType?: any
->>>>>>> 999ccc6b
   ): string => {
     if (!info) {
       return 'No detailed information found';
@@ -798,24 +767,6 @@
       ? getSingularResourceType(resourceType)
       : 'record';
 
-<<<<<<< HEAD
-    // Determine section header based on infoType when provided
-    const headerSuffix = (() => {
-      const lower = String(infoType || '').toLowerCase();
-      if (lower === 'contact') return 'contact information';
-      if (lower === 'business') return 'business information';
-      if (lower === 'social') return 'social information';
-      // Default generic label
-      return 'detailed information';
-    })();
-
-    let result = `${resourceTypeName.charAt(0).toUpperCase() + resourceTypeName.slice(1)} ${headerSuffix}:\n\n`;
-
-    if (typeof info === 'object' && info.values) {
-      // Format as Attio record values
-      Object.entries(info.values).forEach(
-        ([field, values]: [string, unknown]) => {
-=======
     // Determine the header based on the detailed info type
     let infoTypeLabel = 'detailed';
     if (detailedInfoType) {
@@ -840,7 +791,6 @@
       // Format as Attio record values
       Object.entries(info.values).forEach(
         ([field, values]: [string, any]) => {
->>>>>>> 999ccc6b
           if (Array.isArray(values) && values.length > 0) {
             const value = values[0].value;
             if (value) {
@@ -865,7 +815,7 @@
 
     return result;
   },
-} as unknown as UniversalToolConfig;
+};
 
 /**
  * Core operations tool definitions for MCP protocol
@@ -943,11 +893,10 @@
 
         // The handleUniversalCreateNote already returns normalized data
         return res;
-      } catch (err: unknown) {
+      } catch (err: any) {
         // Map error body/status into the regex your tests expect
-        const anyErr = err as any;
-        const status = anyErr?.response?.status;
-        const body = anyErr?.response?.data;
+        const status = err?.response?.status;
+        const body = err?.response?.data;
 
         const upstreamMsg =
           body?.error?.message ||
@@ -990,7 +939,7 @@
         throw ErrorService.createUniversalError('list-notes', 'notes', error);
       }
     },
-    formatResult: (notes: Record<string, unknown>[]): string => {
+    formatResult: (notes: any[]): string => {
       const notesArray = notes || [];
 
       if (notesArray.length === 0) {
@@ -999,11 +948,12 @@
 
       const formattedNotes = notesArray
         .map((note, index) => {
-          const n = note as any;
-          const title = n.title || n.values?.title?.[0]?.value || 'Untitled';
-          const content = n.content || n.values?.content?.[0]?.value || '';
-          const id = n.id?.record_id || n.id || 'unknown';
-          const timestamp = n.created_at || n.timestamp || 'unknown date';
+          const title =
+            note.title || note.values?.title?.[0]?.value || 'Untitled';
+          const content =
+            note.content || note.values?.content?.[0]?.value || '';
+          const id = note.id?.record_id || note.id || 'unknown';
+          const timestamp = note.created_at || note.timestamp || 'unknown date';
 
           const preview =
             content.length > 50 ? content.substring(0, 50) + '...' : content;
