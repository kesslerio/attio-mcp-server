/**
 * Shared handler utilities for universal tool consolidation
 * 
 * These utilities provide parameter-based routing to delegate universal
 * tool operations to existing resource-specific handlers.
 */

import {
  UniversalResourceType,
  UniversalSearchParams,
  UniversalRecordDetailsParams,
  UniversalCreateParams,
  UniversalUpdateParams,
  UniversalDeleteParams,
  UniversalAttributesParams,
  UniversalDetailedInfoParams,
  DetailedInfoType
} from './types.js';

// Import format helpers
import { convertAttributeFormats, getFormatErrorHelp } from '../../../utils/attribute-format-helpers.js';

// Import deal defaults configuration
import { applyDealDefaultsWithValidation, getDealDefaults, validateDealInput } from '../../../config/deal-defaults.js';

// Import existing handlers by resource type
import {
  searchCompanies,
  advancedSearchCompanies,
  getCompanyDetails,
  createCompany,
  updateCompany,
  deleteCompany,
  getCompanyAttributes,
  discoverCompanyAttributes,
  getCompanyBasicInfo,
  getCompanyContactInfo,
  getCompanyBusinessInfo,
  getCompanySocialInfo
} from '../../../objects/companies/index.js';

import {
  searchPeople,
  advancedSearchPeople,
  getPersonDetails,
  createPerson,
  listPeople
} from '../../../objects/people/index.js';

import {
  updatePerson,
  deletePerson
} from '../../../objects/people-write.js';

import {
  createObjectRecord,
  getObjectRecord,
  updateObjectRecord,
  deleteObjectRecord,
  listObjectRecords
} from '../../../objects/records/index.js';

import {
  createTask,
  updateTask,
  deleteTask,
  getTask,
  listTasks
} from '../../../objects/tasks.js';

import { AttioRecord, AttioTask } from '../../../types/attio.js';
import { getAttioClient } from '../../../api/attio-client.js';
import { UniversalValidationError, ErrorType } from './schemas.js';

/**
 * Query deal records using the proper Attio API endpoint
 */
async function queryDealRecords({ limit = 10, offset = 0 }): Promise<AttioRecord[]> {
  const client = getAttioClient();
  
  try {
    // Use POST to /objects/deals/records/query (the correct Attio endpoint)
    const response = await client.post('/objects/deals/records/query', {
      limit,
      offset,
      // Add any additional query parameters as needed
    });
    
    return response?.data?.data || [];
  } catch (error: any) {
    console.error('Failed to query deal records:', error);
    // If the query endpoint also fails, try the simpler approach
    if (error?.response?.status === 404) {
      console.error('Deal query endpoint not found, falling back to empty results');
      return [];
    }
    throw error;
  }
}

/**
 * Converts an AttioTask to an AttioRecord for universal tool compatibility
 * This provides proper type conversion without unsafe casting
 */
function convertTaskToRecord(task: AttioTask): AttioRecord {
  return {
    id: {
      record_id: task.id.task_id,
      object_id: task.id.object_id || 'tasks',
      workspace_id: task.id.workspace_id
    },
    values: {
      // Ensure the values object satisfies the AttioRecord.values interface
      ...(task.values || {}),
    } as AttioRecord['values'],
    created_at: task.created_at,
    updated_at: task.updated_at
  };
}

/**
 * Generic attribute discovery for any resource type
 */
async function discoverAttributesForResourceType(resourceType: UniversalResourceType): Promise<any> {
  const client = getAttioClient();
  
  try {
    const response = await client.get(`/objects/${resourceType}/attributes`);
    const attributes = response.data.data || [];
    
    // Create mapping from title to api_slug for compatibility
    const mappings: Record<string, string> = {};
    attributes.forEach((attr: any) => {
      if (attr.title && attr.api_slug) {
        mappings[attr.title] = attr.api_slug;
      }
    });
    
    return {
      attributes: attributes,
      mappings: mappings,
      count: attributes.length
    };
  } catch (error) {
    console.error(`Failed to discover attributes for ${resourceType}:`, error);
    throw new Error(`Attribute discovery failed for ${resourceType}: ${error instanceof Error ? error.message : String(error)}`);
  }
}

/**
 * Get attributes for a specific record of any resource type
 */
async function getAttributesForRecord(resourceType: UniversalResourceType, recordId: string): Promise<any> {
  const client = getAttioClient();
  
  try {
    const response = await client.get(`/objects/${resourceType}/records/${recordId}`);
    return response?.data?.data?.values || {};
  } catch (error) {
    console.error(`Failed to get attributes for ${resourceType} record ${recordId}:`, error);
    throw new Error(`Failed to get record attributes: ${error instanceof Error ? error.message : String(error)}`);
  }
}

/**
 * Universal search handler - routes to appropriate resource-specific search
 */
export async function handleUniversalSearch(params: UniversalSearchParams): Promise<AttioRecord[]> {
  const { resource_type, query, filters, limit, offset } = params;
  
  switch (resource_type) {
    case UniversalResourceType.COMPANIES:
      if (filters && Object.keys(filters).length > 0) {
        return advancedSearchCompanies(filters, limit, offset);
      }
      return searchCompanies(query || '');
      
    case UniversalResourceType.PEOPLE:
      if (filters && Object.keys(filters).length > 0) {
        const paginatedResult = await advancedSearchPeople(filters, { limit, offset });
        return paginatedResult.results;
      }
      // If no query provided, use listPeople instead of searchPeople
      if (!query || query.trim().length === 0) {
        return await listPeople(limit || 20);
      }
      return await searchPeople(query);
      
    case UniversalResourceType.RECORDS:
      return listObjectRecords('records', { pageSize: limit, page: Math.floor((offset || 0) / (limit || 10)) + 1 });
      
    case UniversalResourceType.DEALS:
      // Use POST query endpoint for deals since GET /objects/deals/records doesn't exist
      return await queryDealRecords({ limit, offset });
      
    case UniversalResourceType.TASKS: {
      const tasks = await listTasks();
      // Convert AttioTask[] to AttioRecord[] using proper type conversion
      return tasks.map(convertTaskToRecord);
    }
      
    default:
      throw new Error(`Unsupported resource type for search: ${resource_type}`);
  }
}

/**
 * Universal get record details handler
 */
export async function handleUniversalGetDetails(params: UniversalRecordDetailsParams): Promise<AttioRecord> {
  const { resource_type, record_id } = params;
  
  switch (resource_type) {
    case UniversalResourceType.COMPANIES:
      return getCompanyDetails(record_id);
      
    case UniversalResourceType.PEOPLE:
      return getPersonDetails(record_id);
      
    case UniversalResourceType.RECORDS:
      return getObjectRecord('records', record_id);
      
    case UniversalResourceType.DEALS:
      return getObjectRecord('deals', record_id);
      
    case UniversalResourceType.TASKS: {
      // Tasks don't have a direct get details function, so we'll use list with filter
      const tasks = await listTasks();
      const task = tasks.find((t: any) => t.id?.record_id === record_id);
      if (!task) {
        throw new Error(`Task not found with ID: ${record_id}`);
      }
      // Convert AttioTask to AttioRecord using proper type conversion
      return convertTaskToRecord(task);
    }
      
    default:
      throw new Error(`Unsupported resource type for get details: ${resource_type}`);
  }
}

/**
 * Universal create record handler
 */
export async function handleUniversalCreate(params: UniversalCreateParams): Promise<AttioRecord> {
  const { resource_type, record_data } = params;
<<<<<<< HEAD
  
  if (process.env.NODE_ENV === 'development') {
    console.log('[handleUniversalCreate] Input params:', { resource_type, record_data });
  }
=======
>>>>>>> 081b582b
  
  switch (resource_type) {
    case UniversalResourceType.COMPANIES: {
      try {
        // Apply format conversions for common mistakes
        const correctedData = convertAttributeFormats('companies', record_data);
<<<<<<< HEAD
        
        if (process.env.NODE_ENV === 'development') {
          console.log('[handleUniversalCreate] Corrected data for companies:', correctedData);
        }
        
        const result = await createCompany(correctedData);
        
        if (process.env.NODE_ENV === 'development') {
          console.log('[handleUniversalCreate] createCompany result:', {
            result,
            hasId: !!result?.id,
            hasValues: !!result?.values,
            resultType: typeof result
          });
        }
        
        return result;
      } catch (error: any) {
        if (process.env.NODE_ENV === 'development') {
          console.error('[handleUniversalCreate] Error in companies case:', error);
        }
        
=======
        return await createCompany(correctedData);
      } catch (error: any) {
>>>>>>> 081b582b
        // Enhance error messages with format help
        if (error?.message?.includes('Cannot find attribute')) {
          const match = error.message.match(/slug\/ID "([^"]+)"/);
          if (match && match[1]) {
            const enhancedError = getFormatErrorHelp('companies', match[1], error.message);
            throw new Error(enhancedError);
          }
        }
        throw error;
      }
    }
      
    case UniversalResourceType.PEOPLE: {
      try {
        // Apply format conversions for common mistakes
        const correctedData = convertAttributeFormats('people', record_data);
        return await createPerson(correctedData);
      } catch (error: any) {
        // Enhance error messages with format help
        if (error?.message?.includes('invalid value') || error?.message?.includes('Format Error')) {
          const match = error.message.match(/slug "([^"]+)"/);
          if (match && match[1]) {
            const enhancedError = getFormatErrorHelp('people', match[1], error.message);
            throw new Error(enhancedError);
          }
        }
        throw error;
      }
    }
      
    case UniversalResourceType.RECORDS:
      return createObjectRecord('records', record_data);
      
    case UniversalResourceType.DEALS: {
      // Handle deal-specific requirements with configured defaults and validation
      let dealData = { ...record_data };
      
      // Validate input and log suggestions (but don't block execution)
      const validation = validateDealInput(dealData);
      if (validation.suggestions.length > 0) {
        console.error('Deal input suggestions:', validation.suggestions.join('; '));
      }
      if (validation.warnings.length > 0) {
        console.error('Deal input warnings:', validation.warnings.join('; '));
      }
      if (!validation.isValid) {
        console.error('Deal input errors:', validation.errors.join('; '));
        // Continue anyway - the conversions might fix the issues
      }
      
      // Apply configured defaults with proactive stage validation
      dealData = await applyDealDefaultsWithValidation(dealData);
      
      try {
        return await createObjectRecord('deals', dealData);
      } catch (error: any) {
        // If stage still fails after validation, try with default stage
        if (error?.message?.includes('Cannot find Status') && dealData.stage) {
          const defaults = getDealDefaults();
          const invalidStage = dealData.stage[0]?.status;
          console.error(`Deal stage "${invalidStage}" still failed after validation, using fallback to default stage "${defaults.stage}"...`);
          
          // Use default stage if available, otherwise remove stage (will fail since it's required)
          if (defaults.stage) {
            dealData.stage = [{ status: defaults.stage }];
          } else {
            delete dealData.stage;
          }
          
          return await createObjectRecord('deals', dealData);
        }
        throw error;
      }
    }
      
    case UniversalResourceType.TASKS: {
      // Extract content from record_data for task creation
      const content = record_data.content || record_data.title || record_data.name || 'New task';
      const options = {
        assigneeId: record_data.assigneeId,
        dueDate: record_data.dueDate,
        recordId: record_data.recordId
      };
      const createdTask = await createTask(content, options);
      // Convert AttioTask to AttioRecord using proper type conversion
      return convertTaskToRecord(createdTask);
    }
      
    default:
      throw new Error(`Unsupported resource type for create: ${resource_type}`);
  }
}

/**
 * Universal update record handler
 */
export async function handleUniversalUpdate(params: UniversalUpdateParams): Promise<AttioRecord> {
  const { resource_type, record_id, record_data } = params;
  
  switch (resource_type) {
    case UniversalResourceType.COMPANIES:
      return updateCompany(record_id, record_data);
      
    case UniversalResourceType.PEOPLE:
      return updatePerson(record_id, record_data);
      
    case UniversalResourceType.RECORDS:
      return updateObjectRecord('records', record_id, record_data);
      
    case UniversalResourceType.DEALS: {
      // Apply deal defaults and validation for updates too
      const updatedDealData = await applyDealDefaultsWithValidation(record_data);
      return updateObjectRecord('deals', record_id, updatedDealData);
    }
      
    case UniversalResourceType.TASKS: {
      const updatedTask = await updateTask(record_id, record_data);
      // Convert AttioTask to AttioRecord using proper type conversion
      return convertTaskToRecord(updatedTask);    
    }
      
    default:
      throw new Error(`Unsupported resource type for update: ${resource_type}`);
  }
}

/**
 * Universal delete record handler
 */
export async function handleUniversalDelete(params: UniversalDeleteParams): Promise<{ success: boolean; record_id: string }> {
  const { resource_type, record_id } = params;
  
  switch (resource_type) {
    case UniversalResourceType.COMPANIES:
      await deleteCompany(record_id);
      return { success: true, record_id };
      
    case UniversalResourceType.PEOPLE:
      await deletePerson(record_id);
      return { success: true, record_id };
      
    case UniversalResourceType.RECORDS:
      await deleteObjectRecord('records', record_id);
      return { success: true, record_id };
      
    case UniversalResourceType.DEALS:
      await deleteObjectRecord('deals', record_id);
      return { success: true, record_id };
      
    case UniversalResourceType.TASKS:
      await deleteTask(record_id);
      return { success: true, record_id };
      
    default:
      throw new Error(`Unsupported resource type for delete: ${resource_type}`);
  }
}

/**
 * Universal get attributes handler
 */
export async function handleUniversalGetAttributes(params: UniversalAttributesParams): Promise<any> {
  const { resource_type, record_id } = params;
  
  switch (resource_type) {
    case UniversalResourceType.COMPANIES:
      if (record_id) {
        return getCompanyAttributes(record_id);
      }
      // Return schema-level attributes if no record_id provided
      return discoverCompanyAttributes();
      
    case UniversalResourceType.PEOPLE:
      if (record_id) {
        return getAttributesForRecord(resource_type, record_id);
      }
      // Return schema-level attributes if no record_id provided
      return discoverAttributesForResourceType(resource_type);
      
    case UniversalResourceType.RECORDS:
      if (record_id) {
        return getAttributesForRecord(resource_type, record_id);
      }
      return discoverAttributesForResourceType(resource_type);
      
    case UniversalResourceType.DEALS:
      if (record_id) {
        return getAttributesForRecord(resource_type, record_id);
      }
      return discoverAttributesForResourceType(resource_type);
      
    case UniversalResourceType.TASKS:
      if (record_id) {
        return getAttributesForRecord(resource_type, record_id);
      }
      return discoverAttributesForResourceType(resource_type);
      
    default:
      throw new Error(`Unsupported resource type for get attributes: ${resource_type}`);
  }
}

/**
 * Universal discover attributes handler
 */
export async function handleUniversalDiscoverAttributes(resource_type: UniversalResourceType): Promise<any> {
  switch (resource_type) {
    case UniversalResourceType.COMPANIES:
      return discoverCompanyAttributes();
      
    case UniversalResourceType.PEOPLE:
      return discoverAttributesForResourceType(resource_type);
      
    case UniversalResourceType.RECORDS:
      return discoverAttributesForResourceType(resource_type);
      
    case UniversalResourceType.DEALS:
      return discoverAttributesForResourceType(resource_type);
      
    case UniversalResourceType.TASKS:
      return discoverAttributesForResourceType(resource_type);
      
    default:
      throw new Error(`Unsupported resource type for discover attributes: ${resource_type}`);
  }
}

/**
 * Universal get detailed info handler
 */
export async function handleUniversalGetDetailedInfo(params: UniversalDetailedInfoParams): Promise<any> {
  const { resource_type, record_id, info_type } = params;
  
  // For now, we'll return the full record for non-company resource types
  // TODO: Implement specialized detailed info methods for other resource types
  if (resource_type !== UniversalResourceType.COMPANIES) {
    // Return the full record as a fallback for other resource types
    switch (resource_type) {
      case UniversalResourceType.PEOPLE:
        return getPersonDetails(record_id);
      case UniversalResourceType.DEALS:
        return getObjectRecord('deals', record_id);
      case UniversalResourceType.TASKS:
        return getTask(record_id);
      case UniversalResourceType.RECORDS:
        return getObjectRecord('records', record_id);
      default:
        throw new Error(`Unsupported resource type for detailed info: ${resource_type}`);
    }
  }
  
  // Company-specific detailed info
  switch (info_type) {
    case DetailedInfoType.BASIC:
      return getCompanyBasicInfo(record_id);
      
    case DetailedInfoType.CONTACT:
      return getCompanyContactInfo(record_id);
      
    case DetailedInfoType.BUSINESS:
      return getCompanyBusinessInfo(record_id);
      
    case DetailedInfoType.SOCIAL:
      return getCompanySocialInfo(record_id);
      
    case DetailedInfoType.CUSTOM:
      // Custom fields would be implemented here
      throw new Error('Custom detailed info not yet implemented');
      
    default:
      throw new Error(`Unsupported info type: ${info_type}`);
  }
}

/**
 * Utility function to format resource type for display
 */
export function formatResourceType(resourceType: UniversalResourceType): string {
  switch (resourceType) {
    case UniversalResourceType.COMPANIES:
      return 'company';
    case UniversalResourceType.PEOPLE:
      return 'person';
    case UniversalResourceType.RECORDS:
      return 'record';
    case UniversalResourceType.DEALS:
      return 'deal';
    case UniversalResourceType.TASKS:
      return 'task';
    default:
      return resourceType;
  }
}

/**
 * Utility function to get singular form of resource type
 */
export function getSingularResourceType(resourceType: UniversalResourceType): string {
  return formatResourceType(resourceType);
}

/**
 * Utility function to validate resource type
 */
export function isValidResourceType(resourceType: string): resourceType is UniversalResourceType {
  return Object.values(UniversalResourceType).includes(resourceType as UniversalResourceType);
}

/**
 * Enhanced error handling utility for universal operations
 */
export function createUniversalError(operation: string, resourceType: string, originalError: any): Error {
  // If it's already a UniversalValidationError, pass it through
  if (originalError instanceof UniversalValidationError) {
    return originalError;
  }
  
  // Classify the error type based on the original error
  let errorType = ErrorType.SYSTEM_ERROR;
  
  if (originalError?.message?.includes('not found') || 
      originalError?.message?.includes('invalid') ||
      originalError?.message?.includes('required') ||
      originalError?.status === 400) {
    errorType = ErrorType.USER_ERROR;
  } else if (originalError?.status >= 500 || 
             originalError?.message?.includes('network') ||
             originalError?.message?.includes('timeout')) {
    errorType = ErrorType.API_ERROR;
  }
  
  const message = `Universal ${operation} failed for resource type ${resourceType}: ${originalError.message}`;
  
  return new UniversalValidationError(
    message,
    errorType,
    {
      suggestion: getOperationSuggestion(operation, resourceType, originalError),
      cause: originalError
    }
  );
}

/**
 * Get helpful suggestions based on the operation and error
 */
function getOperationSuggestion(operation: string, resourceType: string, error: any): string | undefined {
  const errorMessage = error?.message?.toLowerCase() || '';
  
  // Deal-specific suggestions
  if (resourceType === 'deals') {
    if (errorMessage.includes('cannot find attribute with slug/id "company_id"')) {
      return 'Use "associated_company" instead of "company_id" for linking deals to companies';
    }
    
    if (errorMessage.includes('cannot find attribute with slug/id "company"')) {
      return 'Use "associated_company" instead of "company" for linking deals to companies';
    }
    
    if (errorMessage.includes('cannot find status')) {
      return 'Invalid deal stage. Check available stages with discover-attributes tool or use the default stage';
    }
    
    if (errorMessage.includes('invalid value was passed to attribute with slug "value"')) {
      return 'Deal value should be a simple number (e.g., 9780). Attio automatically handles currency formatting.';
    }
    
    if (errorMessage.includes('deal_stage')) {
      return 'Use "stage" instead of "deal_stage" for deal status';
    }
    
    if (errorMessage.includes('deal_value')) {
      return 'Use "value" instead of "deal_value" for deal amount';
    }
    
    if (errorMessage.includes('deal_name')) {
      return 'Use "name" instead of "deal_name" for deal title';
    }
    
    if (errorMessage.includes('description')) {
      return 'Deals do not have a "description" field. Available fields: name, stage, value, owner, associated_company, associated_people';
    }
    
    if (errorMessage.includes('expected_close_date') || errorMessage.includes('close_date')) {
      return 'Deals do not have a built-in close date field. Consider using a custom field or tracking this separately';
    }
    
    if (errorMessage.includes('probability') || errorMessage.includes('likelihood')) {
      return 'Deals do not have a built-in probability field. Consider using custom fields or tracking probability in stage names';
    }
    
    if (errorMessage.includes('source') || errorMessage.includes('lead_source')) {
      return 'Deals do not have a built-in source field. Consider using custom fields to track deal sources';
    }
    
    if (errorMessage.includes('currency') && !errorMessage.includes('currency_code')) {
      return 'Currency is set automatically based on workspace settings. Just provide a numeric value for the deal amount';
    }
    
    if (errorMessage.includes('contact') || errorMessage.includes('primary_contact')) {
      return 'Use "associated_people" to link contacts/people to deals';
    }
    
    if (errorMessage.includes('notes') || errorMessage.includes('comments')) {
      return 'Deal notes should be created separately using the notes API after the deal is created';
    }
    
    if (errorMessage.includes('tags') || errorMessage.includes('labels')) {
      return 'Deals do not have a built-in tags field. Consider using custom fields or categories';
    }
    
    if (errorMessage.includes('type') || errorMessage.includes('deal_type')) {
      return 'Deal types are not built-in. Use stages or custom fields to categorize deals';
    }
    
    // Generic unknown field error
    if (errorMessage.includes('cannot find attribute')) {
      return 'Unknown deal field. Core fields: name, stage, value, owner, associated_company, associated_people. Use discover-attributes tool to see all available fields including custom ones';
    }
  }
  
  // General suggestions
  if (errorMessage.includes('not found')) {
    return `Verify that the ${resourceType} record exists and you have access to it`;
  }
  
  if (errorMessage.includes('unauthorized') || errorMessage.includes('forbidden')) {
    return 'Check your API permissions and authentication credentials';
  }
  
  if (errorMessage.includes('rate limit')) {
    return 'Wait a moment before retrying - you may be making requests too quickly';
  }
  
  if (operation === 'create' && errorMessage.includes('duplicate')) {
    return `A ${resourceType} record with these details may already exist. Try searching first`;
  }
  
  if (errorMessage.includes('cannot find attribute')) {
    const match = errorMessage.match(/cannot find attribute with slug\/id["\s]*([^"]*)/);
    if (match && match[1]) {
      // Provide resource-specific field suggestions
      if (resourceType === 'deals') {
        return `Unknown field "${match[1]}". Available deal fields: name, stage, value, owner, associated_company, associated_people. Use discover-attributes for full list`;
      }
      return `Unknown field "${match[1]}". Use discover-attributes tool to see available fields for ${resourceType}`;
    }
  }
  
  return undefined;
}<|MERGE_RESOLUTION|>--- conflicted
+++ resolved
@@ -244,20 +244,16 @@
  */
 export async function handleUniversalCreate(params: UniversalCreateParams): Promise<AttioRecord> {
   const { resource_type, record_data } = params;
-<<<<<<< HEAD
   
   if (process.env.NODE_ENV === 'development') {
     console.log('[handleUniversalCreate] Input params:', { resource_type, record_data });
   }
-=======
->>>>>>> 081b582b
   
   switch (resource_type) {
     case UniversalResourceType.COMPANIES: {
       try {
         // Apply format conversions for common mistakes
         const correctedData = convertAttributeFormats('companies', record_data);
-<<<<<<< HEAD
         
         if (process.env.NODE_ENV === 'development') {
           console.log('[handleUniversalCreate] Corrected data for companies:', correctedData);
@@ -279,11 +275,6 @@
         if (process.env.NODE_ENV === 'development') {
           console.error('[handleUniversalCreate] Error in companies case:', error);
         }
-        
-=======
-        return await createCompany(correctedData);
-      } catch (error: any) {
->>>>>>> 081b582b
         // Enhance error messages with format help
         if (error?.message?.includes('Cannot find attribute')) {
           const match = error.message.match(/slug\/ID "([^"]+)"/);
