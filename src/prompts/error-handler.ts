/**
 * Error handling utilities for the prompts module
 */
<<<<<<< HEAD
import { ErrorType, formatErrorResponse } from '../utils/error-handler.js';
import {
  createScopedLogger,
  generateCorrelationId,
  OperationType,
} from '@/utils/logger.js';

const logger = createScopedLogger(
  'prompts',
  'error-handler',
  OperationType.SYSTEM
);

interface CreatePromptErrorOptions {
  requestId?: string;
  logError?: unknown;
  logContext?: Record<string, unknown>;
}
=======
import { ErrorType, formatErrorResponse } from '@/utils/error-handler.js';
import sanitizeHtml from 'sanitize-html';
import { createScopedLogger, OperationType } from '@/utils/logger.js';
import { sanitizeErrorMessage } from '@/utils/error-sanitizer.js';
>>>>>>> 8c17fce3

const promptErrorLogger = createScopedLogger(
  'prompts.error-handler',
  'createErrorResult',
  OperationType.TOOL_EXECUTION
);

const SAFE_ERROR_MESSAGES: Record<number, string> = {
  400: 'Invalid prompt request. Please review the provided parameters.',
  401: 'Authentication is required to access prompts.',
  403: 'Access to this prompt is denied.',
  404: 'The requested prompt could not be found.',
  429: 'Too many prompt requests were made. Please try again later.',
  500: 'An internal error occurred while processing the prompt.',
};

const DEFAULT_ERROR_MESSAGE = 'Unable to process the prompt request.';

function stripDangerousContent(value: string): string {
  // Use sanitize-html to robustly remove all scripts and event handlers
  const sanitized = sanitizeHtml(value, {
    allowedTags: false, // Remove all HTML tags, or set to [] to allow plain text only
    allowedAttributes: false, // Remove all attributes
    disallowedTagsMode: 'discard',
  });
  // Remove dangerous URL schemes (javascript:, data:, vbscript:, file:, etc.)
  return sanitized
    .replace(/\b(javascript|data|vbscript|file):/gi, '[URL_REMOVED]:')
    .replace(/\son[a-z]+\s*=\s*/gi, ' ');
}

function encodeHtmlEntities(value: string): string {
  return value
    .replace(/&/g, '&amp;')
    .replace(/</g, '&lt;')
    .replace(/>/g, '&gt;')
    .replace(/"/g, '&quot;')
    .replace(/'/g, '&#39;')
    .replace(/`/g, '&#96;');
}

export interface PromptErrorOptions {
  toolName?: string;
  userId?: string;
  requestId?: string;
  context?: Record<string, unknown>;
}

// Error response type for prompts (consistent with base error handler)
interface PromptErrorResponse {
  error: {
    code: number;
    message: string;
    type: ErrorType;
    details?: Record<string, unknown> | null;
  };
  content: Array<{ type: string; text: string }>;
  isError: boolean;
}

/**
 * Creates a standardized error response for prompt-related errors
 *
 * @param error - The error object
 * @param message - Error message
 * @param statusCode - HTTP status code
 * @returns Formatted error result
 */
export function createErrorResult(
  error: Error,
  message: string,
  statusCode: number,
<<<<<<< HEAD
  options: CreatePromptErrorOptions = {}
=======
  options: PromptErrorOptions = {}
>>>>>>> 8c17fce3
): PromptErrorResponse {
  let errorType = ErrorType.UNKNOWN_ERROR;

  // Determine error type based on status code
  if (statusCode === 400) {
    errorType = ErrorType.VALIDATION_ERROR;
  } else if (statusCode === 401 || statusCode === 403) {
    errorType = ErrorType.AUTHENTICATION_ERROR;
  } else if (statusCode === 404) {
    errorType = ErrorType.NOT_FOUND_ERROR;
  } else if (statusCode === 429) {
    errorType = ErrorType.RATE_LIMIT_ERROR;
  } else if (statusCode >= 500) {
    errorType = ErrorType.SERVER_ERROR;
  }

<<<<<<< HEAD
  const requestId = options.requestId ?? generateCorrelationId();
  const errorDetails = {
    statusCode,
    message,
    requestId,
=======
  const safeClientMessage = encodeHtmlEntities(
    SAFE_ERROR_MESSAGES[statusCode] ?? DEFAULT_ERROR_MESSAGE
  );

  const sanitizedDetail = encodeHtmlEntities(
    stripDangerousContent(
      sanitizeErrorMessage(message, {
        includeContext: false,
        logOriginal: false,
        module: 'prompts.error-handler',
        operation: 'createErrorResult',
        safeMetadata: {
          statusCode,
          toolName: options.toolName,
        },
      })
    )
  );

  promptErrorLogger.error(
    `Prompt handler failure [${options.toolName ?? 'prompts.unknown'}]`,
    error,
    {
      toolName: options.toolName ?? 'prompts.unknown',
      userId: options.userId ?? 'unknown',
      requestId: options.requestId ?? 'unknown',
      statusCode,
      errorType,
      ...(options.context ? { context: options.context } : {}),
      sanitizedDetail,
    }
  );

  const errorDetails = {
    statusCode,
    message: safeClientMessage,
    sanitizedDetail,
>>>>>>> 8c17fce3
  };

  const internalError = (() => {
    if (!options.logError) {
      return statusCode >= 500 ? error : undefined;
    }
    if (options.logError instanceof Error) {
      return options.logError;
    }
    return new Error(String(options.logError));
  })();

  if (internalError) {
    logger.error(`Prompt handler error (${statusCode})`, internalError, {
      requestId,
      ...options.logContext,
    });
  }

  // Get the base response from the utility function
  const baseResponse = formatErrorResponse(
    error,
    errorType,
    errorDetails
  ) as PromptErrorResponse;

  // Create a new response object with sanitized content
  const response: PromptErrorResponse = {
    ...baseResponse,
    error: {
      ...baseResponse.error,
<<<<<<< HEAD
      code: String(statusCode), // Convert to string for Express
      details: {
        ...(baseResponse.error.details || {}),
        requestId,
      },
=======
      code: statusCode, // Keep as number for Express res.status()
      message: safeClientMessage,
>>>>>>> 8c17fce3
    },
    content: baseResponse.content.map((entry) =>
      entry.type === 'text'
        ? { ...entry, text: encodeHtmlEntities(entry.text) }
        : entry
    ),
  };

  return response;
}<|MERGE_RESOLUTION|>--- conflicted
+++ resolved
@@ -1,31 +1,10 @@
 /**
  * Error handling utilities for the prompts module
  */
-<<<<<<< HEAD
-import { ErrorType, formatErrorResponse } from '../utils/error-handler.js';
-import {
-  createScopedLogger,
-  generateCorrelationId,
-  OperationType,
-} from '@/utils/logger.js';
-
-const logger = createScopedLogger(
-  'prompts',
-  'error-handler',
-  OperationType.SYSTEM
-);
-
-interface CreatePromptErrorOptions {
-  requestId?: string;
-  logError?: unknown;
-  logContext?: Record<string, unknown>;
-}
-=======
 import { ErrorType, formatErrorResponse } from '@/utils/error-handler.js';
 import sanitizeHtml from 'sanitize-html';
 import { createScopedLogger, OperationType } from '@/utils/logger.js';
 import { sanitizeErrorMessage } from '@/utils/error-sanitizer.js';
->>>>>>> 8c17fce3
 
 const promptErrorLogger = createScopedLogger(
   'prompts.error-handler',
@@ -98,11 +77,7 @@
   error: Error,
   message: string,
   statusCode: number,
-<<<<<<< HEAD
-  options: CreatePromptErrorOptions = {}
-=======
   options: PromptErrorOptions = {}
->>>>>>> 8c17fce3
 ): PromptErrorResponse {
   let errorType = ErrorType.UNKNOWN_ERROR;
 
@@ -119,13 +94,6 @@
     errorType = ErrorType.SERVER_ERROR;
   }
 
-<<<<<<< HEAD
-  const requestId = options.requestId ?? generateCorrelationId();
-  const errorDetails = {
-    statusCode,
-    message,
-    requestId,
-=======
   const safeClientMessage = encodeHtmlEntities(
     SAFE_ERROR_MESSAGES[statusCode] ?? DEFAULT_ERROR_MESSAGE
   );
@@ -163,25 +131,7 @@
     statusCode,
     message: safeClientMessage,
     sanitizedDetail,
->>>>>>> 8c17fce3
   };
-
-  const internalError = (() => {
-    if (!options.logError) {
-      return statusCode >= 500 ? error : undefined;
-    }
-    if (options.logError instanceof Error) {
-      return options.logError;
-    }
-    return new Error(String(options.logError));
-  })();
-
-  if (internalError) {
-    logger.error(`Prompt handler error (${statusCode})`, internalError, {
-      requestId,
-      ...options.logContext,
-    });
-  }
 
   // Get the base response from the utility function
   const baseResponse = formatErrorResponse(
@@ -195,16 +145,8 @@
     ...baseResponse,
     error: {
       ...baseResponse.error,
-<<<<<<< HEAD
-      code: String(statusCode), // Convert to string for Express
-      details: {
-        ...(baseResponse.error.details || {}),
-        requestId,
-      },
-=======
       code: statusCode, // Keep as number for Express res.status()
       message: safeClientMessage,
->>>>>>> 8c17fce3
     },
     content: baseResponse.content.map((entry) =>
       entry.type === 'text'
