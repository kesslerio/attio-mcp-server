#!/usr/bin/env node

// Load environment variables from .env file
import dotenv from 'dotenv';

dotenv.config();

<<<<<<< HEAD
=======
import fs from 'fs'; // Added for PID file
>>>>>>> 081b582b
import { Server } from '@modelcontextprotocol/sdk/server/index.js';
import { StdioServerTransport } from '@modelcontextprotocol/sdk/server/stdio.js';
import fs from 'fs'; // Added for PID file
import { AddressInfo } from 'net'; // Import AddressInfo for type checking
import { initializeAttioClient } from './api/attio-client.js';
import { registerResourceHandlers } from './handlers/resources.js';
import { registerToolHandlers } from './handlers/tools/index.js';
import {
  startExtendedHealthServer,
  startHealthServer,
} from './health/http-server.js';
import { registerPromptHandlers } from './prompts/handlers.js';

// Use /tmp directory for PID file, which is generally writable
const PID_FILE_PATH = '/tmp/attio-mcp-server.pid'; // Define PID file path

// Function to read PID from file
function readPidFile(): number | null {
  try {
    if (fs.existsSync(PID_FILE_PATH)) {
      const pid = Number.parseInt(fs.readFileSync(PID_FILE_PATH, 'utf-8'), 10);
      return isNaN(pid) ? null : pid;
    }
  } catch (error) {
    console.warn('[PID] Error reading PID file:', error); // Changed to console.warn
  }
  return null;
}

// Function to write PID to file
function writePidFile(pid: number): void {
  try {
    fs.writeFileSync(PID_FILE_PATH, pid.toString(), 'utf-8');
  } catch (error) {
    console.error('[PID] Error writing PID file:', error); // Changed to console.error
  }
}

// Function to delete PID file
function deletePidFile(): void {
  try {
    if (fs.existsSync(PID_FILE_PATH)) {
      fs.unlinkSync(PID_FILE_PATH);
    }
  } catch (error) {
    console.warn('[PID] Error deleting PID file:', error); // Changed to console.warn
  }
}

// Function to check if a process is running
function isProcessRunning(pid: number): boolean {
  try {
    process.kill(pid, 0); // Sending signal 0 tests if process exists
    return true;
  } catch (error) {
    return false; // Typically ESRCH (no such process) or EPERM (permission denied, but still exists)
  }
}

// Main function
async function main() {
  console.error('[Main] Main function started. Current PID:', process.pid);

  try {
    const oldPid = readPidFile();
    if (oldPid) {
      console.error(
        `[Main] Found PID file. PID in file: ${oldPid}. Current PID: ${process.pid}.`
      );
      if (oldPid !== process.pid && isProcessRunning(oldPid)) {
        console.error(
          `[Main] Old server instance (PID: ${oldPid}) is running. Attempting to send SIGTERM.`
        );
        try {
          process.kill(oldPid, 'SIGTERM');
          console.error(
            `[Main] SIGTERM sent to PID ${oldPid}. Waiting for it to shut down...`
          );
          await new Promise((resolve) => setTimeout(resolve, 3000));

          if (isProcessRunning(oldPid)) {
            console.warn(
              `[Main] Old process ${oldPid} still running after SIGTERM and wait.`
            );
          } else {
            console.error(
              `[Main] Old process ${oldPid} successfully terminated.`
            );
            deletePidFile();
          }
        } catch (signalError) {
          console.warn(
            `[Main] Error sending SIGTERM to PID ${oldPid}: ${signalError}.`
          );
          deletePidFile();
        }
      } else if (oldPid === process.pid) {
        console.warn(
          `[Main] PID file contains current process PID (${oldPid}). This might happen after an unclean shutdown. Deleting PID file.`
        );
        deletePidFile();
      } else if (!isProcessRunning(oldPid)) {
        console.error(
          `[Main] Old process PID ${oldPid} from PID file is not running. Stale PID file. Deleting it.`
        );
        deletePidFile();
      }
    } else {
      console.error('[Main] No PID file found. Proceeding with startup.');
    }

    if (!process.env.ATTIO_API_KEY) {
      throw new Error('ATTIO_API_KEY environment variable not found');
    }

    // Initialize API client
    initializeAttioClient(process.env.ATTIO_API_KEY);

    // Register handlers
    const mcpServer = new Server(
      {
        name: 'attio-mcp-server',
        version: '0.0.2',
      },
      {
        capabilities: {
          resources: {},
          tools: {},
          // Declare both prompts/list and prompts/get capabilities
          prompts: {
            list: {},
            get: {},
          },
        },
      }
    );

    registerResourceHandlers(mcpServer);
    registerToolHandlers(mcpServer);
    registerPromptHandlers(mcpServer);

    // Connect to MCP transport FIRST - critical for Smithery
    const transport = new StdioServerTransport();
    await mcpServer.connect(transport);

    // Write PID file after successful MCP connection
    writePidFile(process.pid);

    // Start health check server AFTER MCP is connected (for Docker compatibility)
    // Only start if not running in stdio mode for Smithery
    if (
      process.env.NODE_ENV !== 'production' ||
      process.env.ENABLE_HEALTH_SERVER === 'true'
    ) {
      let healthCheckPort = 3000;
      if (process.env.HEALTH_PORT) {
        healthCheckPort = Number.parseInt(process.env.HEALTH_PORT, 10);
      }

      // Check if SSE transport should be enabled
      const enableSSE = process.env.ENABLE_SSE_TRANSPORT === 'true';
      console.error(
        `[Main] SSE transport ${enableSSE ? 'enabled' : 'disabled'}`
      );

      const healthServer = startExtendedHealthServer({
        port: healthCheckPort,
        maxRetries: 2,
        maxRetryTime: 5000, // Reduced for faster startup
        retryBackoff: 250,
        enableSSE,
        sseOptions: {
          enableCors: process.env.SSE_ENABLE_CORS !== 'false', // Default true
          heartbeatInterval: Number.parseInt(
            process.env.SSE_HEARTBEAT_INTERVAL || '30000',
            10
          ),
          connectionTimeout: Number.parseInt(
            process.env.SSE_CONNECTION_TIMEOUT || '300000',
            10
          ),
          rateLimitPerMinute: Number.parseInt(
            process.env.SSE_RATE_LIMIT_PER_MINUTE || '100',
            10
          ),
          maxConnections: Number.parseInt(
            process.env.SSE_MAX_CONNECTIONS || '1000',
            10
          ),
          requireAuth: process.env.SSE_REQUIRE_AUTH === 'true', // Default false for development
          allowedOrigins: process.env.SSE_ALLOWED_ORIGINS
            ? process.env.SSE_ALLOWED_ORIGINS.split(',')
            : ['*'],
        },
      });

      // Handle graceful shutdown
      const shutdown = (signal: string) => {
        console.error(`[Shutdown] Received ${signal}. Shutting down...`);
        const healthSrv = healthServer as any;

        if (healthSrv && typeof healthSrv.shutdown === 'function') {
          healthSrv.shutdown(() => {
            deletePidFile();
            process.exit(0);
          });
        } else {
          deletePidFile();
          process.exit(0);
        }
      };

      process.on('SIGINT', () => shutdown('SIGINT'));
      process.on('SIGTERM', () => shutdown('SIGTERM'));
    } else {
      // Minimal shutdown handling for stdio mode
      const cleanup = () => {
        deletePidFile();
        process.exit(0);
      };

      process.on('SIGINT', cleanup);
      process.on('SIGTERM', cleanup);
    }
  } catch (error) {
    console.error('[Main] Error starting server:', error); // Changed to console.error
    deletePidFile(); // Ensure PID file is deleted on error
    process.exit(1);
  }
}

main().catch((error) => {
  console.error('[Main] Unhandled error in main:', error); // Changed log message
  deletePidFile(); // Ensure PID file is deleted on error
  process.exit(1);
});<|MERGE_RESOLUTION|>--- conflicted
+++ resolved
@@ -2,24 +2,15 @@
 
 // Load environment variables from .env file
 import dotenv from 'dotenv';
-
 dotenv.config();
 
-<<<<<<< HEAD
-=======
 import fs from 'fs'; // Added for PID file
->>>>>>> 081b582b
 import { Server } from '@modelcontextprotocol/sdk/server/index.js';
 import { StdioServerTransport } from '@modelcontextprotocol/sdk/server/stdio.js';
-import fs from 'fs'; // Added for PID file
-import { AddressInfo } from 'net'; // Import AddressInfo for type checking
+import { startHealthServer } from './health/http-server.js';
 import { initializeAttioClient } from './api/attio-client.js';
 import { registerResourceHandlers } from './handlers/resources.js';
 import { registerToolHandlers } from './handlers/tools/index.js';
-import {
-  startExtendedHealthServer,
-  startHealthServer,
-} from './health/http-server.js';
 import { registerPromptHandlers } from './prompts/handlers.js';
 
 // Use /tmp directory for PID file, which is generally writable
@@ -29,7 +20,7 @@
 function readPidFile(): number | null {
   try {
     if (fs.existsSync(PID_FILE_PATH)) {
-      const pid = Number.parseInt(fs.readFileSync(PID_FILE_PATH, 'utf-8'), 10);
+      const pid = parseInt(fs.readFileSync(PID_FILE_PATH, 'utf-8'), 10);
       return isNaN(pid) ? null : pid;
     }
   } catch (error) {
@@ -165,44 +156,14 @@
     ) {
       let healthCheckPort = 3000;
       if (process.env.HEALTH_PORT) {
-        healthCheckPort = Number.parseInt(process.env.HEALTH_PORT, 10);
+        healthCheckPort = parseInt(process.env.HEALTH_PORT, 10);
       }
 
-      // Check if SSE transport should be enabled
-      const enableSSE = process.env.ENABLE_SSE_TRANSPORT === 'true';
-      console.error(
-        `[Main] SSE transport ${enableSSE ? 'enabled' : 'disabled'}`
-      );
-
-      const healthServer = startExtendedHealthServer({
+      const healthServer = startHealthServer({
         port: healthCheckPort,
         maxRetries: 2,
         maxRetryTime: 5000, // Reduced for faster startup
         retryBackoff: 250,
-        enableSSE,
-        sseOptions: {
-          enableCors: process.env.SSE_ENABLE_CORS !== 'false', // Default true
-          heartbeatInterval: Number.parseInt(
-            process.env.SSE_HEARTBEAT_INTERVAL || '30000',
-            10
-          ),
-          connectionTimeout: Number.parseInt(
-            process.env.SSE_CONNECTION_TIMEOUT || '300000',
-            10
-          ),
-          rateLimitPerMinute: Number.parseInt(
-            process.env.SSE_RATE_LIMIT_PER_MINUTE || '100',
-            10
-          ),
-          maxConnections: Number.parseInt(
-            process.env.SSE_MAX_CONNECTIONS || '1000',
-            10
-          ),
-          requireAuth: process.env.SSE_REQUIRE_AUTH === 'true', // Default false for development
-          allowedOrigins: process.env.SSE_ALLOWED_ORIGINS
-            ? process.env.SSE_ALLOWED_ORIGINS.split(',')
-            : ['*'],
-        },
       });
 
       // Handle graceful shutdown
