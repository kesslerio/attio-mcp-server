#!/usr/bin/env node

// Load environment variables from .env file
import dotenv from 'dotenv';
dotenv.config();

import fs from 'fs'; // Added for PID file
import path from 'path'; // Added for PID file path
import { AddressInfo } from 'net'; // Import AddressInfo for type checking
import { Server } from "@modelcontextprotocol/sdk/server/index.js";
import { StdioServerTransport } from "@modelcontextprotocol/sdk/server/stdio.js";
import { initializeAttioClient } from "./api/attio-client.js";
import { registerResourceHandlers } from "./handlers/resources.js";
import { registerToolHandlers } from "./handlers/tools.js";
import { registerPromptHandlers } from "./prompts/handlers.js";
import { startAutoDiscovery, stopAutoDiscovery } from "./utils/auto-discovery.js";

// Use /tmp directory for PID file, which is generally writable
const PID_FILE_PATH = '/tmp/attio-mcp-server.pid'; // Define PID file path

// Function to read PID from file
function readPidFile(): number | null {
  try {
    if (fs.existsSync(PID_FILE_PATH)) {
      const pid = parseInt(fs.readFileSync(PID_FILE_PATH, 'utf-8'), 10);
      return isNaN(pid) ? null : pid;
    }
  } catch (error) {
    console.warn('[PID] Error reading PID file:', error); // Changed to console.warn
  }
  return null;
}

// Function to write PID to file
function writePidFile(pid: number): void {
  try {
    fs.writeFileSync(PID_FILE_PATH, pid.toString(), 'utf-8');
  } catch (error) {
    console.error('[PID] Error writing PID file:', error); // Changed to console.error
  }
}

// Function to delete PID file
function deletePidFile(): void {
  try {
    if (fs.existsSync(PID_FILE_PATH)) {
      fs.unlinkSync(PID_FILE_PATH);
    }
  } catch (error) {
    console.warn('[PID] Error deleting PID file:', error); // Changed to console.warn
  }
}

// Function to check if a process is running
function isProcessRunning(pid: number): boolean {
  try {
    process.kill(pid, 0); // Sending signal 0 tests if process exists
    return true;
  } catch (error) {
    return false; // Typically ESRCH (no such process) or EPERM (permission denied, but still exists)
  }
}

// Main function
async function main() {
  console.error('[Main] Main function started. Current PID:', process.pid);

  try {
    const oldPid = readPidFile();
    if (oldPid) {
      console.error(`[Main] Found PID file. PID in file: ${oldPid}. Current PID: ${process.pid}.`);
      if (oldPid !== process.pid && isProcessRunning(oldPid)) {
        console.error(`[Main] Old server instance (PID: ${oldPid}) is running. Attempting to send SIGTERM.`);
        try {
          process.kill(oldPid, 'SIGTERM');
          console.error(`[Main] SIGTERM sent to PID ${oldPid}. Waiting for it to shut down...`);
          await new Promise(resolve => setTimeout(resolve, 3000)); 
          
          if (isProcessRunning(oldPid)) {
            console.warn(`[Main] Old process ${oldPid} still running after SIGTERM and wait.`);
          } else {
            console.error(`[Main] Old process ${oldPid} successfully terminated.`);
            deletePidFile(); 
          }
        } catch (signalError) {
          console.warn(`[Main] Error sending SIGTERM to PID ${oldPid}: ${signalError}.`);
          deletePidFile();
        }
      } else if (oldPid === process.pid) {
        console.warn(`[Main] PID file contains current process PID (${oldPid}). This might happen after an unclean shutdown. Deleting PID file.`);
        deletePidFile();
      } else if (!isProcessRunning(oldPid)) {
        console.error(`[Main] Old process PID ${oldPid} from PID file is not running. Stale PID file. Deleting it.`);
        deletePidFile();
      }
    } else {
      console.error('[Main] No PID file found. Proceeding with startup.');
    }

    if (!process.env.ATTIO_API_KEY) {
      throw new Error("ATTIO_API_KEY environment variable not found");
    }

    // Initialize API client
    initializeAttioClient(process.env.ATTIO_API_KEY);

    // Register handlers
    const mcpServer = new Server(
      {
        name: "attio-mcp-server",
        version: "0.0.2",
      },
      {
        capabilities: {
          resources: {},
          tools: {},
          // Declare both prompts/list and prompts/get capabilities
          prompts: {
            list: {},
            get: {}
          },
        },
      },
    );
    
    registerResourceHandlers(mcpServer);
    registerToolHandlers(mcpServer);
    registerPromptHandlers(mcpServer);
    
<<<<<<< HEAD
    // Start health check server (for Docker)
    let healthCheckPort = 3000; // Default port

    if (process.env.HEALTH_PORT) {
      healthCheckPort = parseInt(process.env.HEALTH_PORT, 10);
    } else {
      // Optional: log a warning if HEALTH_PORT is expected but not found
      console.warn("[Main] HEALTH_PORT environment variable not set, defaulting health check to port 3000. Set HEALTH_PORT in your environment if a specific port is needed."); // Changed to console.warn
    }

    const healthServer = startHealthServer({
      port: healthCheckPort, // Use the determined healthCheckPort
      maxRetries: 2, // Reduced retries, e.g., try initial + 2 alternatives
      maxRetryTime: 10000, // Shorter retry window
      retryBackoff: 500
    });
=======
    // Start automatic attribute discovery
    const autoDiscoveryConfig = {
      enabled: process.env.ATTIO_AUTO_DISCOVERY !== 'false', // Default to true
      runOnStartup: process.env.ATTIO_DISCOVERY_ON_STARTUP !== 'false', // Default to true
      intervalMinutes: process.env.ATTIO_DISCOVERY_INTERVAL ? 
        parseInt(process.env.ATTIO_DISCOVERY_INTERVAL, 10) : 60, // Default to 60 minutes
    };
    
    // Silent mode - no console outputs for MCP compatibility
    
    if (autoDiscoveryConfig.enabled) {
      await startAutoDiscovery(process.env.ATTIO_API_KEY, autoDiscoveryConfig);
    }
    
    // Health check server removed for MCP compatibility
>>>>>>> 74906362
    
    // If health server started successfully, write current PID
    // We need to confirm the server is listening before writing the PID.
    // The startHealthServer would need to be modified to return a promise that resolves on successful listen,
    // or emit an event. For now, let's assume if no error is thrown by startHealthServer and it returns,
    // we can write the PID. A more robust approach would involve a callback or promise from startHealthServer.
    
    let healthServerSuccessfullyStarted = false;
    if (healthServer) { // Check if healthServer object exists
        healthServer.on('listening', () => {
            if (!healthServerSuccessfullyStarted) { // Ensure this runs only once
                const address = healthServer.address();
                let listeningPort = 'unknown';
                if (address && typeof address !== 'string') { // Type guard for AddressInfo
                    listeningPort = address.port.toString();
                }
                console.error(`[Main] Health server confirmed listening on port ${listeningPort}. Writing PID: ${process.pid}`); // Changed to console.error
                writePidFile(process.pid);
                healthServerSuccessfullyStarted = true;
            }
        });
        // Handle the case where it might error out immediately if port is taken and no retries succeed.
        healthServer.on('error', (err: NodeJS.ErrnoException) => {
            if (!healthServer.listening && !healthServerSuccessfullyStarted) { // Check if it never started listening
                console.error('[Main] Health server failed to start listening. PID file will not be written.', err); // Changed to console.error
            }
        });
    } else {
        console.error("[Main] Health server instance was not created. PID file will not be written."); // Changed to console.error
    }
    
    // Handle graceful shutdown
<<<<<<< HEAD
    const shutdown = (signal: string) => { // Add signal for logging
      console.error(`[Shutdown] Received ${signal}. Shutting down servers...`); // Changed to console.error
      const healthSrv = healthServer as any; // Cast to any to access our custom 'shutdown'

      // Create a promise that resolves when shutdown is complete or times out
      new Promise<void>((resolve, reject) => {
        const timeoutId = setTimeout(() => {
          console.error('[Shutdown] Health server shutdown timed out after 5 seconds. Forcing exit.'); // Changed to console.error
          reject(new Error('Shutdown timeout')); // Reject on timeout
        }, 5000);

        if (healthSrv && typeof healthSrv.shutdown === 'function') {
          healthSrv.shutdown((err?: Error) => {
            clearTimeout(timeoutId);
            if (err) {
              console.error('[Shutdown] Health server shutdown reported an error:', err); // Changed to console.error
              reject(err); // Propagate error
            } else {
              console.error('[Shutdown] Health server shutdown complete.'); // Changed to console.error
              resolve();
            }
          });
        } else if (healthSrv && typeof healthSrv.close === 'function') {
          // Fallback if our custom shutdown isn't there for some reason
          console.error('[Shutdown] Health server: Using direct close method.'); // Changed to console.error
          healthSrv.close((err?: Error) => {
            clearTimeout(timeoutId);
            if (err) {
              console.error('[Shutdown] Health server direct close reported an error:', err); // Changed to console.error
              reject(err);
            } else {
              console.error('[Shutdown] Health server direct close complete.'); // Changed to console.error
              resolve();
            }
          });
        } else {
          console.warn('[Shutdown] Health server or its shutdown/close method not found. Exiting directly.'); // Changed to console.warn
          clearTimeout(timeoutId);
          resolve(); // Nothing to shut down, resolve immediately
        }
      })
      .catch(error => {
        console.error('[Shutdown] Error during shutdown sequence:', error); // Changed to console.error
      })
      .finally(() => {
        console.error('[Shutdown] Exiting process.'); // Changed to console.error
        deletePidFile(); // Ensure PID file is deleted on exit
        process.exit(0); 
      });
=======
    const shutdown = () => {
      // Silent shutdown for MCP compatibility
      stopAutoDiscovery();
      process.exit(0);
>>>>>>> 74906362
    };
    
    process.on('SIGINT', () => shutdown('SIGINT')); // Pass signal name
    process.on('SIGTERM', () => shutdown('SIGTERM')); // Pass signal name

    // Connect to transport
    const transport = new StdioServerTransport();
    await mcpServer.connect(transport);
  } catch (error) {
    console.error("[Main] Error starting server:", error); // Changed to console.error
    deletePidFile(); // Ensure PID file is deleted on error
    process.exit(1);
  }
}

main().catch(error => {
  console.error("[Main] Unhandled error in main:", error); // Changed log message
  deletePidFile(); // Ensure PID file is deleted on error
  process.exit(1);
});<|MERGE_RESOLUTION|>--- conflicted
+++ resolved
@@ -127,7 +127,6 @@
     registerToolHandlers(mcpServer);
     registerPromptHandlers(mcpServer);
     
-<<<<<<< HEAD
     // Start health check server (for Docker)
     let healthCheckPort = 3000; // Default port
 
@@ -144,23 +143,6 @@
       maxRetryTime: 10000, // Shorter retry window
       retryBackoff: 500
     });
-=======
-    // Start automatic attribute discovery
-    const autoDiscoveryConfig = {
-      enabled: process.env.ATTIO_AUTO_DISCOVERY !== 'false', // Default to true
-      runOnStartup: process.env.ATTIO_DISCOVERY_ON_STARTUP !== 'false', // Default to true
-      intervalMinutes: process.env.ATTIO_DISCOVERY_INTERVAL ? 
-        parseInt(process.env.ATTIO_DISCOVERY_INTERVAL, 10) : 60, // Default to 60 minutes
-    };
-    
-    // Silent mode - no console outputs for MCP compatibility
-    
-    if (autoDiscoveryConfig.enabled) {
-      await startAutoDiscovery(process.env.ATTIO_API_KEY, autoDiscoveryConfig);
-    }
-    
-    // Health check server removed for MCP compatibility
->>>>>>> 74906362
     
     // If health server started successfully, write current PID
     // We need to confirm the server is listening before writing the PID.
@@ -193,7 +175,6 @@
     }
     
     // Handle graceful shutdown
-<<<<<<< HEAD
     const shutdown = (signal: string) => { // Add signal for logging
       console.error(`[Shutdown] Received ${signal}. Shutting down servers...`); // Changed to console.error
       const healthSrv = healthServer as any; // Cast to any to access our custom 'shutdown'
@@ -243,12 +224,6 @@
         deletePidFile(); // Ensure PID file is deleted on exit
         process.exit(0); 
       });
-=======
-    const shutdown = () => {
-      // Silent shutdown for MCP compatibility
-      stopAutoDiscovery();
-      process.exit(0);
->>>>>>> 74906362
     };
     
     process.on('SIGINT', () => shutdown('SIGINT')); // Pass signal name
