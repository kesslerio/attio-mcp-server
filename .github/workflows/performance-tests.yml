--- conflicted
+++ resolved
@@ -131,10 +131,7 @@
       - name: Install dependencies
         run: |
           # Fix for Rollup optional dependency issue in CI
-<<<<<<< HEAD
           # See: https://github.com/npm/cli/issues/4828
-=======
->>>>>>> 5eafafd8
           if [ -f package-lock.json ]; then rm package-lock.json; fi
           if [ -d node_modules ]; then rm -rf node_modules; fi
           npm install
