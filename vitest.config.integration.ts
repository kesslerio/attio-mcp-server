import { defineConfig } from 'vitest/config';
import { config } from 'dotenv';

// Load environment variables from .env file for integration tests
config();

// Also load test-specific environment variables
config({ path: '.env.test' });

export default defineConfig({
  test: {
    environment: 'node',
    include: [
      'test/integration/**/*.test.ts',
      'test/handlers/tool-configs/universal/integration.test.ts',
      'test/handlers/tool-configs/universal/performance.test.ts',
    ],
    globals: true,
<<<<<<< HEAD
    testTimeout: 60_000, // Extended timeout for API calls
=======
    testTimeout: 60000, // Extended timeout for API calls
    hookTimeout: 10000, // Extended timeout for setup/cleanup
>>>>>>> 081b582b
    // No setupFiles - avoid global mocks for integration tests
    pool: 'forks',
    poolOptions: {
      forks: {
        minForks: 1,
        maxForks: 1, // Single fork for API rate limiting
        singleFork: true, // Force sequential execution
      },
    },
    // Retry failed tests once for API flakiness
    retry: 1,
    // Environment variables
    env: {
      NODE_ENV: 'test',
      // ATTIO_API_KEY loaded from .env via dotenv
    },
    coverage: {
      provider: 'v8',
      reporter: ['text', 'json'],
      reportsDirectory: './coverage-integration',
      include: ['src/**/*.{ts,js}'],
      exclude: [
        'src/**/*.d.ts',
        'src/**/*.test.{ts,js}',
        'src/**/*.spec.{ts,js}',
        'src/types/**',
        'src/**/types.ts',
        'src/index.ts',
      ],
    },
    silent: false,
    reporter: 'verbose',
  },
  resolve: {
    alias: {
      '^(\\.{1,2}/.*)\\.js$': '$1',
    },
  },
});<|MERGE_RESOLUTION|>--- conflicted
+++ resolved
@@ -16,12 +16,8 @@
       'test/handlers/tool-configs/universal/performance.test.ts',
     ],
     globals: true,
-<<<<<<< HEAD
-    testTimeout: 60_000, // Extended timeout for API calls
-=======
     testTimeout: 60000, // Extended timeout for API calls
     hookTimeout: 10000, // Extended timeout for setup/cleanup
->>>>>>> 081b582b
     // No setupFiles - avoid global mocks for integration tests
     pool: 'forks',
     poolOptions: {
