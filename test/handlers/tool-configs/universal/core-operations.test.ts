import { afterEach, beforeEach, describe, expect, it, vi } from 'vitest';

// Import enhanced error types
import { UniversalValidationError, ErrorType } from '../../../../src/handlers/tool-configs/universal/schemas.js';

// Mock the shared handlers
<<<<<<< HEAD
vi.mock(
  '../../../../src/handlers/tool-configs/universal/shared-handlers.js',
  () => ({
    handleUniversalSearch: vi.fn(),
    handleUniversalGetDetails: vi.fn(),
    handleUniversalCreate: vi.fn(),
    handleUniversalUpdate: vi.fn(),
    handleUniversalDelete: vi.fn(),
    handleUniversalGetAttributes: vi.fn(),
    handleUniversalDiscoverAttributes: vi.fn(),
    handleUniversalGetDetailedInfo: vi.fn(),
    formatResourceType: vi.fn((type: string) => {
      switch (type) {
        case 'companies':
          return 'company';
        case 'people':
          return 'person';
        case 'records':
          return 'record';
        case 'tasks':
          return 'task';
        default:
          return type;
      }
    }),
    getSingularResourceType: vi.fn((type: string) => type.slice(0, -1)),
    createUniversalError: vi.fn(
      (operation: string, resourceType: string, error: any) =>
        new Error(
          `${operation} failed for ${resourceType}: ${error.message || error}`
        )
    ),
  })
);

// Mock validation and schemas
vi.mock('../../../../src/handlers/tool-configs/universal/schemas.js', () => ({
  validateUniversalToolParams: vi.fn(),
  searchRecordsSchema: {},
  getRecordDetailsSchema: {},
  createRecordSchema: {},
  updateRecordSchema: {},
  deleteRecordSchema: {},
  getAttributesSchema: {},
  discoverAttributesSchema: {},
  getDetailedInfoSchema: {},
}));
=======
vi.mock('../../../../src/handlers/tool-configs/universal/shared-handlers.js', () => ({
  handleUniversalSearch: vi.fn(),
  handleUniversalGetDetails: vi.fn(),
  handleUniversalCreate: vi.fn(),
  handleUniversalUpdate: vi.fn(),
  handleUniversalDelete: vi.fn(),
  handleUniversalGetAttributes: vi.fn(),
  handleUniversalDiscoverAttributes: vi.fn(),
  handleUniversalGetDetailedInfo: vi.fn(),
  formatResourceType: vi.fn((type: string) => {
    switch (type) {
      case 'companies': return 'company';
      case 'people': return 'person';
      case 'records': return 'record';
      case 'tasks': return 'task';
      default: return type;
    }
  }),
  getSingularResourceType: vi.fn((type: string) => type.slice(0, -1)),
  createUniversalError: vi.fn((operation: string, resourceType: string, error: any) => 
    new UniversalValidationError(
      `Universal ${operation} failed for resource type ${resourceType}: ${error.message || error}`,
      ErrorType.API_ERROR,
      { cause: error }
    )
  )
}));

// Mock validation and schemas
vi.mock('../../../../src/handlers/tool-configs/universal/schemas.js', async (importOriginal) => {
  const actual = await importOriginal() as any;
  return {
    ...actual,
    validateUniversalToolParams: vi.fn((operation: string, params: any) => {
      // Just return the params as-is (simulating successful validation)
      // This matches the expected behavior in tests
      return params || {};
    }),
    searchRecordsSchema: {},
    getRecordDetailsSchema: {},
    createRecordSchema: {},
    updateRecordSchema: {},
    deleteRecordSchema: {},
    getAttributesSchema: {},
    discoverAttributesSchema: {},
    getDetailedInfoSchema: {}
  };
});
>>>>>>> 081b582b

import {
  createRecordConfig,
  deleteRecordConfig,
  discoverAttributesConfig,
  getAttributesConfig,
  getDetailedInfoConfig,
  getRecordDetailsConfig,
  searchRecordsConfig,
  updateRecordConfig,
} from '../../../../src/handlers/tool-configs/universal/core-operations.js';
import {
  DetailedInfoType,
  type UniversalAttributesParams,
  type UniversalCreateParams,
  type UniversalDeleteParams,
  type UniversalDetailedInfoParams,
  type UniversalRecordDetailsParams,
  UniversalResourceType,
  type UniversalSearchParams,
  type UniversalUpdateParams,
} from '../../../../src/handlers/tool-configs/universal/types.js';

describe('Universal Core Operations Tests', () => {
  beforeEach(() => {
    vi.clearAllMocks();
  });

  afterEach(() => {
    vi.clearAllMocks();
  });

  describe('search-records tool', () => {
    it('should search companies successfully', async () => {
      const mockResults = [
        {
          id: { record_id: 'comp-1' },
          values: {
            name: [{ value: 'Test Company' }],
            website: [{ value: 'https://test.com' }],
          },
        },
      ];

      const { handleUniversalSearch } = await import(
        '../../../../src/handlers/tool-configs/universal/shared-handlers.js'
      );
      vi.mocked(handleUniversalSearch).mockResolvedValue(mockResults);

      const params: UniversalSearchParams = {
        resource_type: UniversalResourceType.COMPANIES,
        query: 'test',
      };

      const result = await searchRecordsConfig.handler(params);
      expect(result).toEqual(mockResults);
      expect(vi.mocked(handleUniversalSearch)).toHaveBeenCalledWith(params);
    });

    it('should search people successfully', async () => {
      const mockResults = [
        {
          id: { record_id: 'person-1' },
          values: {
            name: [{ value: 'John Doe' }],
            email: [{ value: 'john@example.com' }],
          },
        },
      ];

      const { handleUniversalSearch } = await import(
        '../../../../src/handlers/tool-configs/universal/shared-handlers.js'
      );
      vi.mocked(handleUniversalSearch).mockResolvedValue(mockResults);

      const params: UniversalSearchParams = {
        resource_type: UniversalResourceType.PEOPLE,
        query: 'john',
        limit: 10,
      };

      const result = await searchRecordsConfig.handler(params);
      expect(result).toEqual(mockResults);
      expect(vi.mocked(handleUniversalSearch)).toHaveBeenCalledWith(params);
    });

    it('should handle search errors properly', async () => {
      const mockError = new Error('API error');
      const { handleUniversalSearch, createUniversalError } = await import(
        '../../../../src/handlers/tool-configs/universal/shared-handlers.js'
      );
      vi.mocked(handleUniversalSearch).mockRejectedValue(mockError);
      vi.mocked(createUniversalError).mockReturnValue(
<<<<<<< HEAD
        new Error('search failed for companies: API error')
=======
        new UniversalValidationError(
          'Universal search failed for resource type companies: API error',
          ErrorType.API_ERROR,
          { cause: mockError }
        )
>>>>>>> 081b582b
      );

      const params: UniversalSearchParams = {
        resource_type: UniversalResourceType.COMPANIES,
        query: 'test',
      };

<<<<<<< HEAD
      await expect(searchRecordsConfig.handler(params)).rejects.toThrow(
        'search failed for companies: API error'
      );
      expect(vi.mocked(createUniversalError)).toHaveBeenCalledWith(
        'search',
        UniversalResourceType.COMPANIES,
        mockError
      );
=======
      await expect(searchRecordsConfig.handler(params)).rejects.toThrow('Universal search failed for resource type companies: API error');
      expect(vi.mocked(createUniversalError)).toHaveBeenCalledWith('search', UniversalResourceType.COMPANIES, mockError);
>>>>>>> 081b582b
    });

    it('should format search results correctly', () => {
      const mockResults = [
        {
          id: { record_id: 'comp-1' },
          values: {
            name: [{ value: 'Test Company' }],
            website: [{ value: 'https://test.com' }],
          },
        },
        {
          id: { record_id: 'comp-2' },
          values: {
            name: [{ value: 'Another Company' }],
            email: [{ value: 'info@another.com' }],
          },
        },
      ];

<<<<<<< HEAD
      const formatted = searchRecordsConfig.formatResult(
        mockResults,
        UniversalResourceType.COMPANIES
      );

      expect(formatted).toContain('Found 2 companys');
      expect(formatted).toContain(
        '1. Test Company (https://test.com) (ID: comp-1)'
      );
      expect(formatted).toContain(
        '2. Another Company (info@another.com) (ID: comp-2)'
      );
=======
      const formatted = searchRecordsConfig.formatResult(mockResults, UniversalResourceType.COMPANIES);
      
      expect(formatted).toContain('Found 2 companies');
      expect(formatted).toContain('1. Test Company (https://test.com) (ID: comp-1)');
      expect(formatted).toContain('2. Another Company (info@another.com) (ID: comp-2)');
>>>>>>> 081b582b
    });

    it('should handle empty search results', () => {
      const formatted = searchRecordsConfig.formatResult([]);
      expect(formatted).toContain('Found 0 records');
    });
  });

  describe('get-record-details tool', () => {
    it('should get company details successfully', async () => {
      const mockRecord = {
        id: { record_id: 'comp-1' },
        values: {
          name: [{ value: 'Test Company' }],
          website: [{ value: 'https://test.com' }],
          industry: [{ value: 'Technology' }],
        },
      };

      const { handleUniversalGetDetails } = await import(
        '../../../../src/handlers/tool-configs/universal/shared-handlers.js'
      );
      vi.mocked(handleUniversalGetDetails).mockResolvedValue(mockRecord);

      const params: UniversalRecordDetailsParams = {
        resource_type: UniversalResourceType.COMPANIES,
        record_id: 'comp-1',
      };

      const result = await getRecordDetailsConfig.handler(params);
      expect(result).toEqual(mockRecord);
      expect(vi.mocked(handleUniversalGetDetails)).toHaveBeenCalledWith(params);
    });

    it('should get person details successfully', async () => {
      const mockRecord = {
        id: { record_id: 'person-1' },
        values: {
          name: [{ value: 'John Doe' }],
          email: [{ value: 'john@example.com' }],
          phone: [{ value: '+1234567890' }],
        },
      };

      const { handleUniversalGetDetails } = await import(
        '../../../../src/handlers/tool-configs/universal/shared-handlers.js'
      );
      vi.mocked(handleUniversalGetDetails).mockResolvedValue(mockRecord);

      const params: UniversalRecordDetailsParams = {
        resource_type: UniversalResourceType.PEOPLE,
        record_id: 'person-1',
        fields: ['name', 'email', 'phone'],
      };

      const result = await getRecordDetailsConfig.handler(params);
      expect(result).toEqual(mockRecord);
    });

    it('should format record details correctly', async () => {
      const mockRecord = {
        id: { record_id: 'comp-1' },
        values: {
          name: [{ value: 'Test Company' }],
          website: [{ value: 'https://test.com' }],
          industry: [{ value: 'Technology' }],
          description: [{ value: 'A test company' }],
        },
      };

      const { getSingularResourceType } = await import(
        '../../../../src/handlers/tool-configs/universal/shared-handlers.js'
      );
      vi.mocked(getSingularResourceType).mockReturnValue('company');

      const formatted = getRecordDetailsConfig.formatResult(
        mockRecord,
        UniversalResourceType.COMPANIES
      );

      expect(formatted).toContain('Company: Test Company');
      expect(formatted).toContain('ID: comp-1');
      expect(formatted).toContain('Website: https://test.com');
      expect(formatted).toContain('Industry: Technology');
      expect(formatted).toContain('Description: A test company');
    });
  });

  describe('create-record tool', () => {
    it('should create company successfully', async () => {
      const mockCreatedRecord = {
        id: { record_id: 'comp-new' },
        values: {
          name: [{ value: 'New Company' }],
          website: [{ value: 'https://new.com' }],
        },
      };

      const { handleUniversalCreate } = await import(
        '../../../../src/handlers/tool-configs/universal/shared-handlers.js'
      );
      vi.mocked(handleUniversalCreate).mockResolvedValue(mockCreatedRecord);

      const params: UniversalCreateParams = {
        resource_type: UniversalResourceType.COMPANIES,
        record_data: {
          name: 'New Company',
          website: 'https://new.com',
        },
        return_details: true,
      };

      const result = await createRecordConfig.handler(params);
      expect(result).toEqual(mockCreatedRecord);
      expect(vi.mocked(handleUniversalCreate)).toHaveBeenCalledWith(params);
    });

    it('should create person successfully', async () => {
      const mockCreatedRecord = {
        id: { record_id: 'person-new' },
        values: {
          name: [{ value: 'Jane Smith' }],
          email: [{ value: 'jane@example.com' }],
        },
      };

      const { handleUniversalCreate } = await import(
        '../../../../src/handlers/tool-configs/universal/shared-handlers.js'
      );
      vi.mocked(handleUniversalCreate).mockResolvedValue(mockCreatedRecord);

      const params: UniversalCreateParams = {
        resource_type: UniversalResourceType.PEOPLE,
        record_data: {
          name: 'Jane Smith',
          email: 'jane@example.com',
        },
      };

      const result = await createRecordConfig.handler(params);
      expect(result).toEqual(mockCreatedRecord);
    });

    it('should format create result correctly', async () => {
      const mockRecord = {
        id: { record_id: 'comp-new' },
        values: {
          name: [{ value: 'New Company' }],
        },
      };

      const { getSingularResourceType } = await import(
        '../../../../src/handlers/tool-configs/universal/shared-handlers.js'
      );
      vi.mocked(getSingularResourceType).mockReturnValue('company');

      const formatted = createRecordConfig.formatResult(
        mockRecord,
        UniversalResourceType.COMPANIES
      );
      expect(formatted).toBe(
        '✅ Successfully created company: New Company (ID: comp-new)'
      );
    });
  });

  describe('update-record tool', () => {
    it('should update company successfully', async () => {
      const mockUpdatedRecord = {
        id: { record_id: 'comp-1' },
        values: {
          name: [{ value: 'Updated Company' }],
          website: [{ value: 'https://updated.com' }],
        },
      };

      const { handleUniversalUpdate } = await import(
        '../../../../src/handlers/tool-configs/universal/shared-handlers.js'
      );
      vi.mocked(handleUniversalUpdate).mockResolvedValue(mockUpdatedRecord);

      const params: UniversalUpdateParams = {
        resource_type: UniversalResourceType.COMPANIES,
        record_id: 'comp-1',
        record_data: {
          website: 'https://updated.com',
        },
        return_details: true,
      };

      const result = await updateRecordConfig.handler(params);
      expect(result).toEqual(mockUpdatedRecord);
      expect(vi.mocked(handleUniversalUpdate)).toHaveBeenCalledWith(params);
    });

    it('should format update result correctly', async () => {
      const mockRecord = {
        id: { record_id: 'comp-1' },
        values: {
          name: [{ value: 'Updated Company' }],
        },
      };

      const { getSingularResourceType } = await import(
        '../../../../src/handlers/tool-configs/universal/shared-handlers.js'
      );
      vi.mocked(getSingularResourceType).mockReturnValue('company');

      const formatted = updateRecordConfig.formatResult(
        mockRecord,
        UniversalResourceType.COMPANIES
      );
      expect(formatted).toBe(
        '✅ Successfully updated company: Updated Company (ID: comp-1)'
      );
    });
  });

  describe('delete-record tool', () => {
    it('should delete record successfully', async () => {
      const mockResult = {
        success: true,
        record_id: 'comp-1',
      };

      const { handleUniversalDelete } = await import(
        '../../../../src/handlers/tool-configs/universal/shared-handlers.js'
      );
      vi.mocked(handleUniversalDelete).mockResolvedValue(mockResult);

      const params: UniversalDeleteParams = {
        resource_type: UniversalResourceType.COMPANIES,
        record_id: 'comp-1',
      };

      const result = await deleteRecordConfig.handler(params);
      expect(result).toEqual(mockResult);
      expect(vi.mocked(handleUniversalDelete)).toHaveBeenCalledWith(params);
    });

    it('should format successful delete result correctly', async () => {
      const mockResult = { success: true, record_id: 'comp-1' };
      const { getSingularResourceType } = await import(
        '../../../../src/handlers/tool-configs/universal/shared-handlers.js'
      );
      vi.mocked(getSingularResourceType).mockReturnValue('company');

      const formatted = deleteRecordConfig.formatResult(
        mockResult,
        UniversalResourceType.COMPANIES
      );
      expect(formatted).toBe('✅ Successfully deleted company with ID: comp-1');
    });

    it('should format failed delete result correctly', async () => {
      const mockResult = { success: false, record_id: 'comp-1' };
      const { getSingularResourceType } = await import(
        '../../../../src/handlers/tool-configs/universal/shared-handlers.js'
      );
      vi.mocked(getSingularResourceType).mockReturnValue('company');

      const formatted = deleteRecordConfig.formatResult(
        mockResult,
        UniversalResourceType.COMPANIES
      );
      expect(formatted).toBe('❌ Failed to delete company with ID: comp-1');
    });
  });

  describe('get-attributes tool', () => {
    it('should get attributes successfully', async () => {
      const mockAttributes = [
        { name: 'name', type: 'string', required: true },
        { name: 'website', type: 'url', required: false },
        { name: 'industry', type: 'select', required: false },
      ];

      const { handleUniversalGetAttributes } = await import(
        '../../../../src/handlers/tool-configs/universal/shared-handlers.js'
      );
      vi.mocked(handleUniversalGetAttributes).mockResolvedValue(mockAttributes);

      const params: UniversalAttributesParams = {
        resource_type: UniversalResourceType.COMPANIES,
        record_id: 'comp-1',
      };

      const result = await getAttributesConfig.handler(params);
      expect(result).toEqual(mockAttributes);
      expect(vi.mocked(handleUniversalGetAttributes)).toHaveBeenCalledWith(
        params
      );
    });

    it('should format array attributes correctly', async () => {
      const mockAttributes = [
        { name: 'name', type: 'string' },
        { name: 'website', type: 'url' },
      ];

      const { getSingularResourceType } = await import(
        '../../../../src/handlers/tool-configs/universal/shared-handlers.js'
      );
      vi.mocked(getSingularResourceType).mockReturnValue('company');

      const formatted = getAttributesConfig.formatResult(
        mockAttributes,
        UniversalResourceType.COMPANIES
      );
      expect(formatted).toContain('Company attributes (2)');
      expect(formatted).toContain('1. name (string)');
      expect(formatted).toContain('2. website (url)');
    });

    it('should format object attributes correctly', async () => {
      const mockAttributes = {
        name: 'Test Company',
        website: 'https://test.com',
      };

      const { getSingularResourceType } = await import(
        '../../../../src/handlers/tool-configs/universal/shared-handlers.js'
      );
      vi.mocked(getSingularResourceType).mockReturnValue('company');

      const formatted = getAttributesConfig.formatResult(
        mockAttributes,
        UniversalResourceType.COMPANIES
      );
      expect(formatted).toContain('Company attributes (2)');
      expect(formatted).toContain('1. name: "Test Company"');
      expect(formatted).toContain('2. website: "https://test.com"');
    });
  });

  describe('discover-attributes tool', () => {
    it('should discover attributes successfully', async () => {
      const mockSchema = [
        { name: 'name', type: 'string', required: true },
        { name: 'website', type: 'url', required: false },
      ];

      const { handleUniversalDiscoverAttributes } = await import(
        '../../../../src/handlers/tool-configs/universal/shared-handlers.js'
      );
      vi.mocked(handleUniversalDiscoverAttributes).mockResolvedValue(
        mockSchema
      );

      const params = { resource_type: UniversalResourceType.COMPANIES };

      const result = await discoverAttributesConfig.handler(params);
      expect(result).toEqual(mockSchema);
      expect(vi.mocked(handleUniversalDiscoverAttributes)).toHaveBeenCalledWith(
        UniversalResourceType.COMPANIES
      );
    });

    it('should format discovered attributes correctly', async () => {
      const mockSchema = [
        { name: 'name', type: 'string', required: true },
        { name: 'website', type: 'url', required: false },
      ];

      const { getSingularResourceType } = await import(
        '../../../../src/handlers/tool-configs/universal/shared-handlers.js'
      );
      vi.mocked(getSingularResourceType).mockReturnValue('company');

      const formatted = discoverAttributesConfig.formatResult(
        mockSchema,
        UniversalResourceType.COMPANIES
      );
      expect(formatted).toContain('Available company attributes (2)');
      expect(formatted).toContain('1. name (string) (required)');
      expect(formatted).toContain('2. website (url)');
    });
  });

  describe('get-detailed-info tool', () => {
    it('should get detailed info successfully', async () => {
      const mockInfo = {
        values: {
          name: [{ value: 'Test Company' }],
          website: [{ value: 'https://test.com' }],
          email: [{ value: 'info@test.com' }],
        },
      };

      const { handleUniversalGetDetailedInfo } = await import(
        '../../../../src/handlers/tool-configs/universal/shared-handlers.js'
      );
      vi.mocked(handleUniversalGetDetailedInfo).mockResolvedValue(mockInfo);

      const params: UniversalDetailedInfoParams = {
        resource_type: UniversalResourceType.COMPANIES,
        record_id: 'comp-1',
        info_type: DetailedInfoType.CONTACT,
      };

      const result = await getDetailedInfoConfig.handler(params);
      expect(result).toEqual(mockInfo);
      expect(vi.mocked(handleUniversalGetDetailedInfo)).toHaveBeenCalledWith(
        params
      );
    });

    it('should format detailed info with values correctly', async () => {
      const mockInfo = {
        values: {
          name: [{ value: 'Test Company' }],
          website: [{ value: 'https://test.com' }],
          email: [{ value: 'info@test.com' }],
        },
      };

      const { getSingularResourceType } = await import(
        '../../../../src/handlers/tool-configs/universal/shared-handlers.js'
      );
      vi.mocked(getSingularResourceType).mockReturnValue('company');

      const formatted = getDetailedInfoConfig.formatResult(
        mockInfo,
        UniversalResourceType.COMPANIES,
        DetailedInfoType.CONTACT
      );

      expect(formatted).toContain('Company contact information:');
      expect(formatted).toContain('Name: Test Company');
      expect(formatted).toContain('Website: https://test.com');
      expect(formatted).toContain('Email: info@test.com');
    });

    it('should format detailed info as object correctly', async () => {
      const mockInfo = {
        name: 'Test Company',
        website: 'https://test.com',
        email: 'info@test.com',
      };

      const { getSingularResourceType } = await import(
        '../../../../src/handlers/tool-configs/universal/shared-handlers.js'
      );
      vi.mocked(getSingularResourceType).mockReturnValue('company');

      const formatted = getDetailedInfoConfig.formatResult(
        mockInfo,
        UniversalResourceType.COMPANIES,
        DetailedInfoType.BUSINESS
      );

      expect(formatted).toContain('Company business information:');
      expect(formatted).toContain('Name: Test Company');
      expect(formatted).toContain('Website: https://test.com');
      expect(formatted).toContain('Email: info@test.com');
    });
  });

  describe('Cross-resource type validation', () => {
    it('should handle all resource types for search', async () => {
      const { handleUniversalSearch } = await import(
        '../../../../src/handlers/tool-configs/universal/shared-handlers.js'
      );
      vi.mocked(handleUniversalSearch).mockResolvedValue([]);

      const resourceTypes = [
        UniversalResourceType.COMPANIES,
        UniversalResourceType.PEOPLE,
        UniversalResourceType.RECORDS,
        UniversalResourceType.TASKS,
<<<<<<< HEAD
=======
        UniversalResourceType.DEALS
>>>>>>> 081b582b
      ];

      for (const resourceType of resourceTypes) {
        const params: UniversalSearchParams = {
          resource_type: resourceType,
          query: 'test',
        };

        await searchRecordsConfig.handler(params);
        expect(vi.mocked(handleUniversalSearch)).toHaveBeenCalledWith(params);
      }

      expect(vi.mocked(handleUniversalSearch)).toHaveBeenCalledTimes(5);
    });

    it('should handle all resource types for CRUD operations', async () => {
      const {
        handleUniversalGetDetails,
        handleUniversalCreate,
        handleUniversalUpdate,
        handleUniversalDelete,
      } = await import(
        '../../../../src/handlers/tool-configs/universal/shared-handlers.js'
      );

      vi.mocked(handleUniversalGetDetails).mockResolvedValue({});
      vi.mocked(handleUniversalCreate).mockResolvedValue({});
      vi.mocked(handleUniversalUpdate).mockResolvedValue({});
      vi.mocked(handleUniversalDelete).mockResolvedValue({
        success: true,
        record_id: 'test',
      });

      const resourceTypes = Object.values(UniversalResourceType);

      for (const resourceType of resourceTypes) {
        // Test get details
        await getRecordDetailsConfig.handler({
          resource_type: resourceType,
          record_id: 'test-id',
        });

        // Test create
        await createRecordConfig.handler({
          resource_type: resourceType,
          record_data: { name: 'Test' },
        });

        // Test update
        await updateRecordConfig.handler({
          resource_type: resourceType,
          record_id: 'test-id',
          record_data: { name: 'Updated' },
        });

        // Test delete
        await deleteRecordConfig.handler({
          resource_type: resourceType,
          record_id: 'test-id',
        });
      }

      expect(vi.mocked(handleUniversalGetDetails)).toHaveBeenCalledTimes(5);
      expect(vi.mocked(handleUniversalCreate)).toHaveBeenCalledTimes(5);
      expect(vi.mocked(handleUniversalUpdate)).toHaveBeenCalledTimes(5);
      expect(vi.mocked(handleUniversalDelete)).toHaveBeenCalledTimes(5);
    });
  });
});<|MERGE_RESOLUTION|>--- conflicted
+++ resolved
@@ -1,58 +1,9 @@
-import { afterEach, beforeEach, describe, expect, it, vi } from 'vitest';
+import { describe, it, expect, beforeEach, vi, afterEach } from 'vitest';
 
 // Import enhanced error types
 import { UniversalValidationError, ErrorType } from '../../../../src/handlers/tool-configs/universal/schemas.js';
 
 // Mock the shared handlers
-<<<<<<< HEAD
-vi.mock(
-  '../../../../src/handlers/tool-configs/universal/shared-handlers.js',
-  () => ({
-    handleUniversalSearch: vi.fn(),
-    handleUniversalGetDetails: vi.fn(),
-    handleUniversalCreate: vi.fn(),
-    handleUniversalUpdate: vi.fn(),
-    handleUniversalDelete: vi.fn(),
-    handleUniversalGetAttributes: vi.fn(),
-    handleUniversalDiscoverAttributes: vi.fn(),
-    handleUniversalGetDetailedInfo: vi.fn(),
-    formatResourceType: vi.fn((type: string) => {
-      switch (type) {
-        case 'companies':
-          return 'company';
-        case 'people':
-          return 'person';
-        case 'records':
-          return 'record';
-        case 'tasks':
-          return 'task';
-        default:
-          return type;
-      }
-    }),
-    getSingularResourceType: vi.fn((type: string) => type.slice(0, -1)),
-    createUniversalError: vi.fn(
-      (operation: string, resourceType: string, error: any) =>
-        new Error(
-          `${operation} failed for ${resourceType}: ${error.message || error}`
-        )
-    ),
-  })
-);
-
-// Mock validation and schemas
-vi.mock('../../../../src/handlers/tool-configs/universal/schemas.js', () => ({
-  validateUniversalToolParams: vi.fn(),
-  searchRecordsSchema: {},
-  getRecordDetailsSchema: {},
-  createRecordSchema: {},
-  updateRecordSchema: {},
-  deleteRecordSchema: {},
-  getAttributesSchema: {},
-  discoverAttributesSchema: {},
-  getDetailedInfoSchema: {},
-}));
-=======
 vi.mock('../../../../src/handlers/tool-configs/universal/shared-handlers.js', () => ({
   handleUniversalSearch: vi.fn(),
   handleUniversalGetDetails: vi.fn(),
@@ -101,28 +52,27 @@
     getDetailedInfoSchema: {}
   };
 });
->>>>>>> 081b582b
 
 import {
+  searchRecordsConfig,
+  getRecordDetailsConfig,
   createRecordConfig,
+  updateRecordConfig,
   deleteRecordConfig,
+  getAttributesConfig,
   discoverAttributesConfig,
-  getAttributesConfig,
-  getDetailedInfoConfig,
-  getRecordDetailsConfig,
-  searchRecordsConfig,
-  updateRecordConfig,
+  getDetailedInfoConfig
 } from '../../../../src/handlers/tool-configs/universal/core-operations.js';
 import {
+  UniversalResourceType,
   DetailedInfoType,
-  type UniversalAttributesParams,
-  type UniversalCreateParams,
-  type UniversalDeleteParams,
-  type UniversalDetailedInfoParams,
-  type UniversalRecordDetailsParams,
-  UniversalResourceType,
-  type UniversalSearchParams,
-  type UniversalUpdateParams,
+  UniversalSearchParams,
+  UniversalRecordDetailsParams,
+  UniversalCreateParams,
+  UniversalUpdateParams,
+  UniversalDeleteParams,
+  UniversalAttributesParams,
+  UniversalDetailedInfoParams
 } from '../../../../src/handlers/tool-configs/universal/types.js';
 
 describe('Universal Core Operations Tests', () => {
@@ -141,19 +91,17 @@
           id: { record_id: 'comp-1' },
           values: {
             name: [{ value: 'Test Company' }],
-            website: [{ value: 'https://test.com' }],
-          },
-        },
-      ];
-
-      const { handleUniversalSearch } = await import(
-        '../../../../src/handlers/tool-configs/universal/shared-handlers.js'
-      );
+            website: [{ value: 'https://test.com' }]
+          }
+        }
+      ];
+
+      const { handleUniversalSearch } = await import('../../../../src/handlers/tool-configs/universal/shared-handlers.js');
       vi.mocked(handleUniversalSearch).mockResolvedValue(mockResults);
 
       const params: UniversalSearchParams = {
         resource_type: UniversalResourceType.COMPANIES,
-        query: 'test',
+        query: 'test'
       };
 
       const result = await searchRecordsConfig.handler(params);
@@ -167,20 +115,18 @@
           id: { record_id: 'person-1' },
           values: {
             name: [{ value: 'John Doe' }],
-            email: [{ value: 'john@example.com' }],
-          },
-        },
-      ];
-
-      const { handleUniversalSearch } = await import(
-        '../../../../src/handlers/tool-configs/universal/shared-handlers.js'
-      );
+            email: [{ value: 'john@example.com' }]
+          }
+        }
+      ];
+
+      const { handleUniversalSearch } = await import('../../../../src/handlers/tool-configs/universal/shared-handlers.js');
       vi.mocked(handleUniversalSearch).mockResolvedValue(mockResults);
 
       const params: UniversalSearchParams = {
         resource_type: UniversalResourceType.PEOPLE,
         query: 'john',
-        limit: 10,
+        limit: 10
       };
 
       const result = await searchRecordsConfig.handler(params);
@@ -190,40 +136,23 @@
 
     it('should handle search errors properly', async () => {
       const mockError = new Error('API error');
-      const { handleUniversalSearch, createUniversalError } = await import(
-        '../../../../src/handlers/tool-configs/universal/shared-handlers.js'
-      );
+      const { handleUniversalSearch, createUniversalError } = await import('../../../../src/handlers/tool-configs/universal/shared-handlers.js');
       vi.mocked(handleUniversalSearch).mockRejectedValue(mockError);
       vi.mocked(createUniversalError).mockReturnValue(
-<<<<<<< HEAD
-        new Error('search failed for companies: API error')
-=======
         new UniversalValidationError(
           'Universal search failed for resource type companies: API error',
           ErrorType.API_ERROR,
           { cause: mockError }
         )
->>>>>>> 081b582b
       );
 
       const params: UniversalSearchParams = {
         resource_type: UniversalResourceType.COMPANIES,
-        query: 'test',
-      };
-
-<<<<<<< HEAD
-      await expect(searchRecordsConfig.handler(params)).rejects.toThrow(
-        'search failed for companies: API error'
-      );
-      expect(vi.mocked(createUniversalError)).toHaveBeenCalledWith(
-        'search',
-        UniversalResourceType.COMPANIES,
-        mockError
-      );
-=======
+        query: 'test'
+      };
+
       await expect(searchRecordsConfig.handler(params)).rejects.toThrow('Universal search failed for resource type companies: API error');
       expect(vi.mocked(createUniversalError)).toHaveBeenCalledWith('search', UniversalResourceType.COMPANIES, mockError);
->>>>>>> 081b582b
     });
 
     it('should format search results correctly', () => {
@@ -232,38 +161,23 @@
           id: { record_id: 'comp-1' },
           values: {
             name: [{ value: 'Test Company' }],
-            website: [{ value: 'https://test.com' }],
-          },
+            website: [{ value: 'https://test.com' }]
+          }
         },
         {
           id: { record_id: 'comp-2' },
           values: {
             name: [{ value: 'Another Company' }],
-            email: [{ value: 'info@another.com' }],
-          },
-        },
-      ];
-
-<<<<<<< HEAD
-      const formatted = searchRecordsConfig.formatResult(
-        mockResults,
-        UniversalResourceType.COMPANIES
-      );
-
-      expect(formatted).toContain('Found 2 companys');
-      expect(formatted).toContain(
-        '1. Test Company (https://test.com) (ID: comp-1)'
-      );
-      expect(formatted).toContain(
-        '2. Another Company (info@another.com) (ID: comp-2)'
-      );
-=======
+            email: [{ value: 'info@another.com' }]
+          }
+        }
+      ];
+
       const formatted = searchRecordsConfig.formatResult(mockResults, UniversalResourceType.COMPANIES);
       
       expect(formatted).toContain('Found 2 companies');
       expect(formatted).toContain('1. Test Company (https://test.com) (ID: comp-1)');
       expect(formatted).toContain('2. Another Company (info@another.com) (ID: comp-2)');
->>>>>>> 081b582b
     });
 
     it('should handle empty search results', () => {
@@ -279,18 +193,16 @@
         values: {
           name: [{ value: 'Test Company' }],
           website: [{ value: 'https://test.com' }],
-          industry: [{ value: 'Technology' }],
-        },
-      };
-
-      const { handleUniversalGetDetails } = await import(
-        '../../../../src/handlers/tool-configs/universal/shared-handlers.js'
-      );
+          industry: [{ value: 'Technology' }]
+        }
+      };
+
+      const { handleUniversalGetDetails } = await import('../../../../src/handlers/tool-configs/universal/shared-handlers.js');
       vi.mocked(handleUniversalGetDetails).mockResolvedValue(mockRecord);
 
       const params: UniversalRecordDetailsParams = {
         resource_type: UniversalResourceType.COMPANIES,
-        record_id: 'comp-1',
+        record_id: 'comp-1'
       };
 
       const result = await getRecordDetailsConfig.handler(params);
@@ -304,19 +216,17 @@
         values: {
           name: [{ value: 'John Doe' }],
           email: [{ value: 'john@example.com' }],
-          phone: [{ value: '+1234567890' }],
-        },
-      };
-
-      const { handleUniversalGetDetails } = await import(
-        '../../../../src/handlers/tool-configs/universal/shared-handlers.js'
-      );
+          phone: [{ value: '+1234567890' }]
+        }
+      };
+
+      const { handleUniversalGetDetails } = await import('../../../../src/handlers/tool-configs/universal/shared-handlers.js');
       vi.mocked(handleUniversalGetDetails).mockResolvedValue(mockRecord);
 
       const params: UniversalRecordDetailsParams = {
         resource_type: UniversalResourceType.PEOPLE,
         record_id: 'person-1',
-        fields: ['name', 'email', 'phone'],
+        fields: ['name', 'email', 'phone']
       };
 
       const result = await getRecordDetailsConfig.handler(params);
@@ -330,20 +240,15 @@
           name: [{ value: 'Test Company' }],
           website: [{ value: 'https://test.com' }],
           industry: [{ value: 'Technology' }],
-          description: [{ value: 'A test company' }],
-        },
-      };
-
-      const { getSingularResourceType } = await import(
-        '../../../../src/handlers/tool-configs/universal/shared-handlers.js'
-      );
-      vi.mocked(getSingularResourceType).mockReturnValue('company');
-
-      const formatted = getRecordDetailsConfig.formatResult(
-        mockRecord,
-        UniversalResourceType.COMPANIES
-      );
-
+          description: [{ value: 'A test company' }]
+        }
+      };
+
+      const { getSingularResourceType } = await import('../../../../src/handlers/tool-configs/universal/shared-handlers.js');
+      vi.mocked(getSingularResourceType).mockReturnValue('company');
+
+      const formatted = getRecordDetailsConfig.formatResult(mockRecord, UniversalResourceType.COMPANIES);
+      
       expect(formatted).toContain('Company: Test Company');
       expect(formatted).toContain('ID: comp-1');
       expect(formatted).toContain('Website: https://test.com');
@@ -358,22 +263,20 @@
         id: { record_id: 'comp-new' },
         values: {
           name: [{ value: 'New Company' }],
-          website: [{ value: 'https://new.com' }],
-        },
-      };
-
-      const { handleUniversalCreate } = await import(
-        '../../../../src/handlers/tool-configs/universal/shared-handlers.js'
-      );
+          website: [{ value: 'https://new.com' }]
+        }
+      };
+
+      const { handleUniversalCreate } = await import('../../../../src/handlers/tool-configs/universal/shared-handlers.js');
       vi.mocked(handleUniversalCreate).mockResolvedValue(mockCreatedRecord);
 
       const params: UniversalCreateParams = {
         resource_type: UniversalResourceType.COMPANIES,
         record_data: {
           name: 'New Company',
-          website: 'https://new.com',
+          website: 'https://new.com'
         },
-        return_details: true,
+        return_details: true
       };
 
       const result = await createRecordConfig.handler(params);
@@ -386,21 +289,19 @@
         id: { record_id: 'person-new' },
         values: {
           name: [{ value: 'Jane Smith' }],
-          email: [{ value: 'jane@example.com' }],
-        },
-      };
-
-      const { handleUniversalCreate } = await import(
-        '../../../../src/handlers/tool-configs/universal/shared-handlers.js'
-      );
+          email: [{ value: 'jane@example.com' }]
+        }
+      };
+
+      const { handleUniversalCreate } = await import('../../../../src/handlers/tool-configs/universal/shared-handlers.js');
       vi.mocked(handleUniversalCreate).mockResolvedValue(mockCreatedRecord);
 
       const params: UniversalCreateParams = {
         resource_type: UniversalResourceType.PEOPLE,
         record_data: {
           name: 'Jane Smith',
-          email: 'jane@example.com',
-        },
+          email: 'jane@example.com'
+        }
       };
 
       const result = await createRecordConfig.handler(params);
@@ -411,22 +312,15 @@
       const mockRecord = {
         id: { record_id: 'comp-new' },
         values: {
-          name: [{ value: 'New Company' }],
-        },
-      };
-
-      const { getSingularResourceType } = await import(
-        '../../../../src/handlers/tool-configs/universal/shared-handlers.js'
-      );
-      vi.mocked(getSingularResourceType).mockReturnValue('company');
-
-      const formatted = createRecordConfig.formatResult(
-        mockRecord,
-        UniversalResourceType.COMPANIES
-      );
-      expect(formatted).toBe(
-        '✅ Successfully created company: New Company (ID: comp-new)'
-      );
+          name: [{ value: 'New Company' }]
+        }
+      };
+
+      const { getSingularResourceType } = await import('../../../../src/handlers/tool-configs/universal/shared-handlers.js');
+      vi.mocked(getSingularResourceType).mockReturnValue('company');
+
+      const formatted = createRecordConfig.formatResult(mockRecord, UniversalResourceType.COMPANIES);
+      expect(formatted).toBe('✅ Successfully created company: New Company (ID: comp-new)');
     });
   });
 
@@ -436,22 +330,20 @@
         id: { record_id: 'comp-1' },
         values: {
           name: [{ value: 'Updated Company' }],
-          website: [{ value: 'https://updated.com' }],
-        },
-      };
-
-      const { handleUniversalUpdate } = await import(
-        '../../../../src/handlers/tool-configs/universal/shared-handlers.js'
-      );
+          website: [{ value: 'https://updated.com' }]
+        }
+      };
+
+      const { handleUniversalUpdate } = await import('../../../../src/handlers/tool-configs/universal/shared-handlers.js');
       vi.mocked(handleUniversalUpdate).mockResolvedValue(mockUpdatedRecord);
 
       const params: UniversalUpdateParams = {
         resource_type: UniversalResourceType.COMPANIES,
         record_id: 'comp-1',
         record_data: {
-          website: 'https://updated.com',
+          website: 'https://updated.com'
         },
-        return_details: true,
+        return_details: true
       };
 
       const result = await updateRecordConfig.handler(params);
@@ -463,22 +355,15 @@
       const mockRecord = {
         id: { record_id: 'comp-1' },
         values: {
-          name: [{ value: 'Updated Company' }],
-        },
-      };
-
-      const { getSingularResourceType } = await import(
-        '../../../../src/handlers/tool-configs/universal/shared-handlers.js'
-      );
-      vi.mocked(getSingularResourceType).mockReturnValue('company');
-
-      const formatted = updateRecordConfig.formatResult(
-        mockRecord,
-        UniversalResourceType.COMPANIES
-      );
-      expect(formatted).toBe(
-        '✅ Successfully updated company: Updated Company (ID: comp-1)'
-      );
+          name: [{ value: 'Updated Company' }]
+        }
+      };
+
+      const { getSingularResourceType } = await import('../../../../src/handlers/tool-configs/universal/shared-handlers.js');
+      vi.mocked(getSingularResourceType).mockReturnValue('company');
+
+      const formatted = updateRecordConfig.formatResult(mockRecord, UniversalResourceType.COMPANIES);
+      expect(formatted).toBe('✅ Successfully updated company: Updated Company (ID: comp-1)');
     });
   });
 
@@ -486,17 +371,15 @@
     it('should delete record successfully', async () => {
       const mockResult = {
         success: true,
-        record_id: 'comp-1',
-      };
-
-      const { handleUniversalDelete } = await import(
-        '../../../../src/handlers/tool-configs/universal/shared-handlers.js'
-      );
+        record_id: 'comp-1'
+      };
+
+      const { handleUniversalDelete } = await import('../../../../src/handlers/tool-configs/universal/shared-handlers.js');
       vi.mocked(handleUniversalDelete).mockResolvedValue(mockResult);
 
       const params: UniversalDeleteParams = {
         resource_type: UniversalResourceType.COMPANIES,
-        record_id: 'comp-1',
+        record_id: 'comp-1'
       };
 
       const result = await deleteRecordConfig.handler(params);
@@ -506,29 +389,19 @@
 
     it('should format successful delete result correctly', async () => {
       const mockResult = { success: true, record_id: 'comp-1' };
-      const { getSingularResourceType } = await import(
-        '../../../../src/handlers/tool-configs/universal/shared-handlers.js'
-      );
-      vi.mocked(getSingularResourceType).mockReturnValue('company');
-
-      const formatted = deleteRecordConfig.formatResult(
-        mockResult,
-        UniversalResourceType.COMPANIES
-      );
+      const { getSingularResourceType } = await import('../../../../src/handlers/tool-configs/universal/shared-handlers.js');
+      vi.mocked(getSingularResourceType).mockReturnValue('company');
+
+      const formatted = deleteRecordConfig.formatResult(mockResult, UniversalResourceType.COMPANIES);
       expect(formatted).toBe('✅ Successfully deleted company with ID: comp-1');
     });
 
     it('should format failed delete result correctly', async () => {
       const mockResult = { success: false, record_id: 'comp-1' };
-      const { getSingularResourceType } = await import(
-        '../../../../src/handlers/tool-configs/universal/shared-handlers.js'
-      );
-      vi.mocked(getSingularResourceType).mockReturnValue('company');
-
-      const formatted = deleteRecordConfig.formatResult(
-        mockResult,
-        UniversalResourceType.COMPANIES
-      );
+      const { getSingularResourceType } = await import('../../../../src/handlers/tool-configs/universal/shared-handlers.js');
+      vi.mocked(getSingularResourceType).mockReturnValue('company');
+
+      const formatted = deleteRecordConfig.formatResult(mockResult, UniversalResourceType.COMPANIES);
       expect(formatted).toBe('❌ Failed to delete company with ID: comp-1');
     });
   });
@@ -538,41 +411,32 @@
       const mockAttributes = [
         { name: 'name', type: 'string', required: true },
         { name: 'website', type: 'url', required: false },
-        { name: 'industry', type: 'select', required: false },
-      ];
-
-      const { handleUniversalGetAttributes } = await import(
-        '../../../../src/handlers/tool-configs/universal/shared-handlers.js'
-      );
+        { name: 'industry', type: 'select', required: false }
+      ];
+
+      const { handleUniversalGetAttributes } = await import('../../../../src/handlers/tool-configs/universal/shared-handlers.js');
       vi.mocked(handleUniversalGetAttributes).mockResolvedValue(mockAttributes);
 
       const params: UniversalAttributesParams = {
         resource_type: UniversalResourceType.COMPANIES,
-        record_id: 'comp-1',
+        record_id: 'comp-1'
       };
 
       const result = await getAttributesConfig.handler(params);
       expect(result).toEqual(mockAttributes);
-      expect(vi.mocked(handleUniversalGetAttributes)).toHaveBeenCalledWith(
-        params
-      );
+      expect(vi.mocked(handleUniversalGetAttributes)).toHaveBeenCalledWith(params);
     });
 
     it('should format array attributes correctly', async () => {
       const mockAttributes = [
         { name: 'name', type: 'string' },
-        { name: 'website', type: 'url' },
-      ];
-
-      const { getSingularResourceType } = await import(
-        '../../../../src/handlers/tool-configs/universal/shared-handlers.js'
-      );
-      vi.mocked(getSingularResourceType).mockReturnValue('company');
-
-      const formatted = getAttributesConfig.formatResult(
-        mockAttributes,
-        UniversalResourceType.COMPANIES
-      );
+        { name: 'website', type: 'url' }
+      ];
+
+      const { getSingularResourceType } = await import('../../../../src/handlers/tool-configs/universal/shared-handlers.js');
+      vi.mocked(getSingularResourceType).mockReturnValue('company');
+
+      const formatted = getAttributesConfig.formatResult(mockAttributes, UniversalResourceType.COMPANIES);
       expect(formatted).toContain('Company attributes (2)');
       expect(formatted).toContain('1. name (string)');
       expect(formatted).toContain('2. website (url)');
@@ -581,18 +445,13 @@
     it('should format object attributes correctly', async () => {
       const mockAttributes = {
         name: 'Test Company',
-        website: 'https://test.com',
-      };
-
-      const { getSingularResourceType } = await import(
-        '../../../../src/handlers/tool-configs/universal/shared-handlers.js'
-      );
-      vi.mocked(getSingularResourceType).mockReturnValue('company');
-
-      const formatted = getAttributesConfig.formatResult(
-        mockAttributes,
-        UniversalResourceType.COMPANIES
-      );
+        website: 'https://test.com'
+      };
+
+      const { getSingularResourceType } = await import('../../../../src/handlers/tool-configs/universal/shared-handlers.js');
+      vi.mocked(getSingularResourceType).mockReturnValue('company');
+
+      const formatted = getAttributesConfig.formatResult(mockAttributes, UniversalResourceType.COMPANIES);
       expect(formatted).toContain('Company attributes (2)');
       expect(formatted).toContain('1. name: "Test Company"');
       expect(formatted).toContain('2. website: "https://test.com"');
@@ -603,40 +462,29 @@
     it('should discover attributes successfully', async () => {
       const mockSchema = [
         { name: 'name', type: 'string', required: true },
-        { name: 'website', type: 'url', required: false },
-      ];
-
-      const { handleUniversalDiscoverAttributes } = await import(
-        '../../../../src/handlers/tool-configs/universal/shared-handlers.js'
-      );
-      vi.mocked(handleUniversalDiscoverAttributes).mockResolvedValue(
-        mockSchema
-      );
+        { name: 'website', type: 'url', required: false }
+      ];
+
+      const { handleUniversalDiscoverAttributes } = await import('../../../../src/handlers/tool-configs/universal/shared-handlers.js');
+      vi.mocked(handleUniversalDiscoverAttributes).mockResolvedValue(mockSchema);
 
       const params = { resource_type: UniversalResourceType.COMPANIES };
 
       const result = await discoverAttributesConfig.handler(params);
       expect(result).toEqual(mockSchema);
-      expect(vi.mocked(handleUniversalDiscoverAttributes)).toHaveBeenCalledWith(
-        UniversalResourceType.COMPANIES
-      );
+      expect(vi.mocked(handleUniversalDiscoverAttributes)).toHaveBeenCalledWith(UniversalResourceType.COMPANIES);
     });
 
     it('should format discovered attributes correctly', async () => {
       const mockSchema = [
         { name: 'name', type: 'string', required: true },
-        { name: 'website', type: 'url', required: false },
-      ];
-
-      const { getSingularResourceType } = await import(
-        '../../../../src/handlers/tool-configs/universal/shared-handlers.js'
-      );
-      vi.mocked(getSingularResourceType).mockReturnValue('company');
-
-      const formatted = discoverAttributesConfig.formatResult(
-        mockSchema,
-        UniversalResourceType.COMPANIES
-      );
+        { name: 'website', type: 'url', required: false }
+      ];
+
+      const { getSingularResourceType } = await import('../../../../src/handlers/tool-configs/universal/shared-handlers.js');
+      vi.mocked(getSingularResourceType).mockReturnValue('company');
+
+      const formatted = discoverAttributesConfig.formatResult(mockSchema, UniversalResourceType.COMPANIES);
       expect(formatted).toContain('Available company attributes (2)');
       expect(formatted).toContain('1. name (string) (required)');
       expect(formatted).toContain('2. website (url)');
@@ -649,26 +497,22 @@
         values: {
           name: [{ value: 'Test Company' }],
           website: [{ value: 'https://test.com' }],
-          email: [{ value: 'info@test.com' }],
-        },
-      };
-
-      const { handleUniversalGetDetailedInfo } = await import(
-        '../../../../src/handlers/tool-configs/universal/shared-handlers.js'
-      );
+          email: [{ value: 'info@test.com' }]
+        }
+      };
+
+      const { handleUniversalGetDetailedInfo } = await import('../../../../src/handlers/tool-configs/universal/shared-handlers.js');
       vi.mocked(handleUniversalGetDetailedInfo).mockResolvedValue(mockInfo);
 
       const params: UniversalDetailedInfoParams = {
         resource_type: UniversalResourceType.COMPANIES,
         record_id: 'comp-1',
-        info_type: DetailedInfoType.CONTACT,
+        info_type: DetailedInfoType.CONTACT
       };
 
       const result = await getDetailedInfoConfig.handler(params);
       expect(result).toEqual(mockInfo);
-      expect(vi.mocked(handleUniversalGetDetailedInfo)).toHaveBeenCalledWith(
-        params
-      );
+      expect(vi.mocked(handleUniversalGetDetailedInfo)).toHaveBeenCalledWith(params);
     });
 
     it('should format detailed info with values correctly', async () => {
@@ -676,21 +520,19 @@
         values: {
           name: [{ value: 'Test Company' }],
           website: [{ value: 'https://test.com' }],
-          email: [{ value: 'info@test.com' }],
-        },
-      };
-
-      const { getSingularResourceType } = await import(
-        '../../../../src/handlers/tool-configs/universal/shared-handlers.js'
-      );
+          email: [{ value: 'info@test.com' }]
+        }
+      };
+
+      const { getSingularResourceType } = await import('../../../../src/handlers/tool-configs/universal/shared-handlers.js');
       vi.mocked(getSingularResourceType).mockReturnValue('company');
 
       const formatted = getDetailedInfoConfig.formatResult(
-        mockInfo,
-        UniversalResourceType.COMPANIES,
+        mockInfo, 
+        UniversalResourceType.COMPANIES, 
         DetailedInfoType.CONTACT
       );
-
+      
       expect(formatted).toContain('Company contact information:');
       expect(formatted).toContain('Name: Test Company');
       expect(formatted).toContain('Website: https://test.com');
@@ -701,20 +543,18 @@
       const mockInfo = {
         name: 'Test Company',
         website: 'https://test.com',
-        email: 'info@test.com',
-      };
-
-      const { getSingularResourceType } = await import(
-        '../../../../src/handlers/tool-configs/universal/shared-handlers.js'
-      );
+        email: 'info@test.com'
+      };
+
+      const { getSingularResourceType } = await import('../../../../src/handlers/tool-configs/universal/shared-handlers.js');
       vi.mocked(getSingularResourceType).mockReturnValue('company');
 
       const formatted = getDetailedInfoConfig.formatResult(
-        mockInfo,
-        UniversalResourceType.COMPANIES,
+        mockInfo, 
+        UniversalResourceType.COMPANIES, 
         DetailedInfoType.BUSINESS
       );
-
+      
       expect(formatted).toContain('Company business information:');
       expect(formatted).toContain('Name: Test Company');
       expect(formatted).toContain('Website: https://test.com');
@@ -724,9 +564,7 @@
 
   describe('Cross-resource type validation', () => {
     it('should handle all resource types for search', async () => {
-      const { handleUniversalSearch } = await import(
-        '../../../../src/handlers/tool-configs/universal/shared-handlers.js'
-      );
+      const { handleUniversalSearch } = await import('../../../../src/handlers/tool-configs/universal/shared-handlers.js');
       vi.mocked(handleUniversalSearch).mockResolvedValue([]);
 
       const resourceTypes = [
@@ -734,16 +572,13 @@
         UniversalResourceType.PEOPLE,
         UniversalResourceType.RECORDS,
         UniversalResourceType.TASKS,
-<<<<<<< HEAD
-=======
         UniversalResourceType.DEALS
->>>>>>> 081b582b
       ];
 
       for (const resourceType of resourceTypes) {
         const params: UniversalSearchParams = {
           resource_type: resourceType,
-          query: 'test',
+          query: 'test'
         };
 
         await searchRecordsConfig.handler(params);
@@ -754,22 +589,17 @@
     });
 
     it('should handle all resource types for CRUD operations', async () => {
-      const {
-        handleUniversalGetDetails,
-        handleUniversalCreate,
-        handleUniversalUpdate,
-        handleUniversalDelete,
-      } = await import(
-        '../../../../src/handlers/tool-configs/universal/shared-handlers.js'
-      );
-
+      const { 
+        handleUniversalGetDetails, 
+        handleUniversalCreate, 
+        handleUniversalUpdate, 
+        handleUniversalDelete 
+      } = await import('../../../../src/handlers/tool-configs/universal/shared-handlers.js');
+      
       vi.mocked(handleUniversalGetDetails).mockResolvedValue({});
       vi.mocked(handleUniversalCreate).mockResolvedValue({});
       vi.mocked(handleUniversalUpdate).mockResolvedValue({});
-      vi.mocked(handleUniversalDelete).mockResolvedValue({
-        success: true,
-        record_id: 'test',
-      });
+      vi.mocked(handleUniversalDelete).mockResolvedValue({ success: true, record_id: 'test' });
 
       const resourceTypes = Object.values(UniversalResourceType);
 
@@ -777,26 +607,26 @@
         // Test get details
         await getRecordDetailsConfig.handler({
           resource_type: resourceType,
-          record_id: 'test-id',
+          record_id: 'test-id'
         });
 
         // Test create
         await createRecordConfig.handler({
           resource_type: resourceType,
-          record_data: { name: 'Test' },
+          record_data: { name: 'Test' }
         });
 
         // Test update
         await updateRecordConfig.handler({
           resource_type: resourceType,
           record_id: 'test-id',
-          record_data: { name: 'Updated' },
+          record_data: { name: 'Updated' }
         });
 
         // Test delete
         await deleteRecordConfig.handler({
           resource_type: resourceType,
-          record_id: 'test-id',
+          record_id: 'test-id'
         });
       }
 
