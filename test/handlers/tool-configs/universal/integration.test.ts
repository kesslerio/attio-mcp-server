import { config } from 'dotenv';
import { afterAll, beforeAll, describe, expect, it, vi } from 'vitest';

// Load environment variables from .env file before any imports
config();

import { initializeAttioClient } from '../../../../src/api/attio-client.js';
import {
  advancedOperationsToolConfigs,
  coreOperationsToolConfigs,
} from '../../../../src/handlers/tool-configs/universal/index.js';
import {
  BatchOperationType,
  ContentSearchType,
  DetailedInfoType,
  RelationshipType,
  TimeframeType,
  UniversalResourceType,
} from '../../../../src/handlers/tool-configs/universal/types.js';

// These tests use real API calls - only run when API key is available
const SKIP_INTEGRATION_TESTS = !process.env.ATTIO_API_KEY;

// Increase timeout for real API calls
vi.setConfig({ testTimeout: 30_000 });

describe('Universal Tools Integration Tests', () => {
  if (SKIP_INTEGRATION_TESTS) {
    it.skip('Skipping universal tools integration tests - no API key found', () => {});
    return;
  }

  beforeAll(async () => {
    // Initialize the API client with real credentials first
    const apiKey = process.env.ATTIO_API_KEY!;
    console.log('Initializing API client for integration tests...');
<<<<<<< HEAD
    await initializeAttioClient(apiKey);

=======
    initializeAttioClient(apiKey);
    
>>>>>>> 081b582b
    // Debug: Check if tool configs are loaded properly
    console.log(
      'Core operations tools:',
      Object.keys(coreOperationsToolConfigs || {})
    );
    console.log(
      'Advanced operations tools:',
      Object.keys(advancedOperationsToolConfigs || {})
    );
  });

  const timestamp = Date.now();
<<<<<<< HEAD
  const testCompanyName = `Universal Test Company ${timestamp}`;
  const testPersonEmail = `universal-test-${timestamp}@example.com`;

=======
  const randomId = Math.random().toString(36).substring(7);
  const testCompanyName = `Universal Test Company ${timestamp}-${randomId}`;
  const testPersonEmail = `universal-test-${timestamp}-${randomId}@example.com`;
  const testDomain = `universal-test-${timestamp}-${randomId}.com`;
  
>>>>>>> 081b582b
  let createdCompanyId: string;
  let createdPersonId: string;

  afterAll(async () => {
    // Clean up created test data
    try {
      if (createdCompanyId) {
        await coreOperationsToolConfigs['delete-record'].handler({
          resource_type: UniversalResourceType.COMPANIES,
          record_id: createdCompanyId,
        });
      }
      if (createdPersonId) {
        await coreOperationsToolConfigs['delete-record'].handler({
          resource_type: UniversalResourceType.PEOPLE,
          record_id: createdPersonId,
        });
      }
    } catch (error) {
      console.error('Cleanup failed:', error);
    }
  });

  describe('Core Operations Integration', () => {
    describe('create-record tool', () => {
      it('should create a company using universal tool', async () => {
<<<<<<< HEAD
        const result = await coreOperationsToolConfigs['create-record'].handler(
          {
            resource_type: UniversalResourceType.COMPANIES,
            record_data: {
              name: testCompanyName,
              website: `https://universal-test-${timestamp}.com`,
              description: 'Universal tool integration test company',
            },
            return_details: true,
          }
        );
=======
        try {
          console.log('Test data:', { testCompanyName, testDomain });
          console.log('Handler exists:', !!coreOperationsToolConfigs['create-record']);
          console.log('Handler type:', typeof coreOperationsToolConfigs['create-record']?.handler);
          
          // Add more debugging
          const toolConfig = coreOperationsToolConfigs['create-record'];
          console.log('Tool config:', toolConfig);
          console.log('Tool config keys:', Object.keys(toolConfig || {}));
          
          const result = await coreOperationsToolConfigs['create-record'].handler({
            resource_type: UniversalResourceType.COMPANIES,
            record_data: {
              name: testCompanyName,
              website: `https://${testDomain}`,
              description: 'Universal tool integration test company'
            },
            return_details: true
          });
>>>>>>> 081b582b

          console.log('Result:', result);
          console.log('Result type:', typeof result);
          
          expect(result).toBeDefined();
          expect(result.id).toBeDefined();
          expect(result.id.record_id).toBeDefined();
          expect(result.values.name).toBeDefined();
          expect(result.values.name[0].value).toBe(testCompanyName);

          createdCompanyId = result.id.record_id;
        } catch (error) {
          console.error('Test error:', error);
          console.error('Error type:', error?.constructor?.name);
          console.error('Error message:', error?.message);
          throw error;
        }
      });

      it('should create a person using universal tool', async () => {
        const result = await coreOperationsToolConfigs['create-record'].handler(
          {
            resource_type: UniversalResourceType.PEOPLE,
            record_data: {
              email_addresses: [testPersonEmail],
              name: `Universal Test Person ${timestamp}`,
            },
            return_details: true,
          }
        );

        expect(result).toBeDefined();
        expect(result.id).toBeDefined();
        expect(result.id.record_id).toBeDefined();
        expect(result.values.email_addresses).toBeDefined();
        expect(result.values.email_addresses[0].email_address).toBe(
          testPersonEmail
        );

        createdPersonId = result.id.record_id;
      });
    });

    describe('get-record-details tool', () => {
      it('should get company details using universal tool', async () => {
        const result = await coreOperationsToolConfigs[
          'get-record-details'
        ].handler({
          resource_type: UniversalResourceType.COMPANIES,
          record_id: createdCompanyId,
        });

        expect(result).toBeDefined();
        expect(result.id.record_id).toBe(createdCompanyId);
        expect(result.values.name[0].value).toBe(testCompanyName);
      });

      it('should get person details using universal tool', async () => {
        const result = await coreOperationsToolConfigs[
          'get-record-details'
        ].handler({
          resource_type: UniversalResourceType.PEOPLE,
          record_id: createdPersonId,
        });

        expect(result).toBeDefined();
        expect(result.id.record_id).toBe(createdPersonId);
        expect(result.values.email_addresses[0].email_address).toBe(
          testPersonEmail
        );
      });

      it('should get specific fields using universal tool', async () => {
        const result = await coreOperationsToolConfigs[
          'get-record-details'
        ].handler({
          resource_type: UniversalResourceType.COMPANIES,
          record_id: createdCompanyId,
          fields: ['name', 'website'],
        });

        expect(result).toBeDefined();
        expect(result.values.name).toBeDefined();
        expect(result.values.website).toBeDefined();
      });
    });

    describe('search-records tool', () => {
      it('should search companies using universal tool', async () => {
        // Give the API time to index the new company
        await new Promise((resolve) => setTimeout(resolve, 2000));

        const result = await coreOperationsToolConfigs[
          'search-records'
        ].handler({
          resource_type: UniversalResourceType.COMPANIES,
          query: testCompanyName,
          limit: 10,
        });

        expect(result).toBeDefined();
        expect(Array.isArray(result)).toBe(true);
        expect(result.length).toBeGreaterThan(0);

        const foundCompany = result.find(
          (c: any) => c.values.name?.[0]?.value === testCompanyName
        );
        expect(foundCompany).toBeDefined();
      });

      it('should search people using universal tool', async () => {
        // Give the API time to index the new person
        await new Promise((resolve) => setTimeout(resolve, 2000));

        const result = await coreOperationsToolConfigs[
          'search-records'
        ].handler({
          resource_type: UniversalResourceType.PEOPLE,
          query: `Universal Test Person ${timestamp}`,
          limit: 10,
        });

        expect(result).toBeDefined();
        expect(Array.isArray(result)).toBe(true);
        expect(result.length).toBeGreaterThan(0);

        const foundPerson = result.find((p: any) =>
          p.values.email_addresses?.some(
            (e: any) => e.email_address === testPersonEmail
          )
        );
        expect(foundPerson).toBeDefined();
      });

      it('should handle search with filters', async () => {
        const result = await coreOperationsToolConfigs[
          'search-records'
        ].handler({
          resource_type: UniversalResourceType.COMPANIES,
          query: 'Universal Test',
          filters: {
            filters: [
              {
                attribute: { slug: 'name' },
                condition: 'contains',
                value: 'Universal Test',
              },
            ],
          },
          limit: 5,
        });

        expect(result).toBeDefined();
        expect(Array.isArray(result)).toBe(true);
      });
    });

    describe('update-record tool', () => {
      it('should update company using universal tool', async () => {
        const result = await coreOperationsToolConfigs['update-record'].handler(
          {
            resource_type: UniversalResourceType.COMPANIES,
            record_id: createdCompanyId,
            record_data: {
              description: 'Updated universal tool integration test company',
            },
            return_details: true,
          }
        );

        expect(result).toBeDefined();
        expect(result.values.description).toBeDefined();
        expect(result.values.description[0].value).toBe(
          'Updated universal tool integration test company'
        );
      });

      it('should update person using universal tool', async () => {
        const result = await coreOperationsToolConfigs['update-record'].handler(
          {
            resource_type: UniversalResourceType.PEOPLE,
            record_id: createdPersonId,
            record_data: {
              job_title: 'Universal Test Engineer',
            },
            return_details: true,
          }
        );

        expect(result).toBeDefined();
        // Note: job_title might map to different field names in Attio
        // This test verifies the update operation works
      });
    });

    describe('get-attributes tool', () => {
      it('should get company attributes using universal tool', async () => {
        const result = await coreOperationsToolConfigs[
          'get-attributes'
        ].handler({
          resource_type: UniversalResourceType.COMPANIES,
          record_id: createdCompanyId,
        });

        expect(result).toBeDefined();
        // Attributes format depends on API response structure
      });

      it('should get person attributes using universal tool', async () => {
        const result = await coreOperationsToolConfigs[
          'get-attributes'
        ].handler({
          resource_type: UniversalResourceType.PEOPLE,
          record_id: createdPersonId,
        });

        expect(result).toBeDefined();
      });
    });

    describe('discover-attributes tool', () => {
      it('should discover company attributes using universal tool', async () => {
        const result = await coreOperationsToolConfigs[
          'discover-attributes'
        ].handler({
          resource_type: UniversalResourceType.COMPANIES,
        });

        expect(result).toBeDefined();
        // Should return schema or attribute definitions
      });

      it('should discover people attributes using universal tool', async () => {
        const result = await coreOperationsToolConfigs[
          'discover-attributes'
        ].handler({
          resource_type: UniversalResourceType.PEOPLE,
        });

        expect(result).toBeDefined();
      });
    });

    describe('get-detailed-info tool', () => {
      it('should get company contact info using universal tool', async () => {
        const result = await coreOperationsToolConfigs[
          'get-detailed-info'
        ].handler({
          resource_type: UniversalResourceType.COMPANIES,
          record_id: createdCompanyId,
          info_type: DetailedInfoType.CONTACT,
        });

        expect(result).toBeDefined();
      });

      it('should get company business info using universal tool', async () => {
        const result = await coreOperationsToolConfigs[
          'get-detailed-info'
        ].handler({
          resource_type: UniversalResourceType.COMPANIES,
          record_id: createdCompanyId,
          info_type: DetailedInfoType.BUSINESS,
        });

        expect(result).toBeDefined();
      });
    });
  });

  describe('Advanced Operations Integration', () => {
    describe('advanced-search tool', () => {
      it('should perform advanced company search with complex filters', async () => {
        const result = await advancedOperationsToolConfigs[
          'advanced-search'
        ].handler({
          resource_type: UniversalResourceType.COMPANIES,
          query: 'Universal Test',
          filters: {
            filters: [
              {
                attribute: { slug: 'name' },
                condition: 'contains',
                value: 'Universal',
              },
            ],
          },
          sort_by: 'name',
          sort_order: 'asc',
          limit: 10,
        });

        expect(result).toBeDefined();
        expect(Array.isArray(result)).toBe(true);
      });

      it('should perform advanced people search', async () => {
        const result = await advancedOperationsToolConfigs[
          'advanced-search'
        ].handler({
          resource_type: UniversalResourceType.PEOPLE,
          query: testPersonEmail,
          limit: 5,
        });

        expect(result).toBeDefined();
        expect(Array.isArray(result)).toBe(true);
      });
    });

    describe('search-by-relationship tool', () => {
      it('should search for people in companies', async () => {
        // This test assumes we have some company-people relationships
        // In a real scenario, you'd link the person to the company first
        try {
          const result = await advancedOperationsToolConfigs[
            'search-by-relationship'
          ].handler({
            relationship_type: RelationshipType.COMPANY_TO_PEOPLE,
            source_id: createdCompanyId,
            target_resource_type: UniversalResourceType.PEOPLE,
            limit: 10,
          });

          expect(result).toBeDefined();
          expect(Array.isArray(result)).toBe(true);
        } catch (error) {
          // This might fail if no relationships exist, which is expected
          console.log('No relationships found (expected for new test data)');
        }
      });

      it('should handle unsupported task relationships gracefully', async () => {
        await expect(
          advancedOperationsToolConfigs['search-by-relationship'].handler({
            relationship_type: RelationshipType.PERSON_TO_TASKS,
            source_id: createdPersonId,
            target_resource_type: UniversalResourceType.TASKS,
          })
        ).rejects.toThrow(
          /Task relationship search.*is not currently available/
        );
      });
    });

    describe('search-by-content tool', () => {
      it('should search companies by notes content', async () => {
        // This test might not find results without notes, but tests the integration
        try {
          const result = await advancedOperationsToolConfigs[
            'search-by-content'
          ].handler({
            resource_type: UniversalResourceType.COMPANIES,
            content_type: ContentSearchType.NOTES,
            search_query: 'Universal Test',
            limit: 10,
          });

          expect(result).toBeDefined();
          expect(Array.isArray(result)).toBe(true);
        } catch (error) {
          // Expected if no notes exist
          console.log('No content found in notes (expected for new test data)');
        }
      });

      it('should handle unsupported interaction content search', async () => {
        await expect(
          advancedOperationsToolConfigs['search-by-content'].handler({
            resource_type: UniversalResourceType.COMPANIES,
            content_type: ContentSearchType.INTERACTIONS,
            search_query: 'test',
          })
        ).rejects.toThrow(
          /Interaction content search is not currently available/
        );
      });
    });

    describe('search-by-timeframe tool', () => {
      it('should search people by creation date', async () => {
        const today = new Date();
        const yesterday = new Date(today.getTime() - 24 * 60 * 60 * 1000);
        const tomorrow = new Date(today.getTime() + 24 * 60 * 60 * 1000);

        const result = await advancedOperationsToolConfigs[
          'search-by-timeframe'
        ].handler({
          resource_type: UniversalResourceType.PEOPLE,
          timeframe_type: TimeframeType.CREATED,
          start_date: yesterday.toISOString(),
          end_date: tomorrow.toISOString(),
          limit: 10,
        });

        expect(result).toBeDefined();
        expect(Array.isArray(result)).toBe(true);
        // Should include our created person
        const foundPerson = result.find(
          (p: any) => p.id?.record_id === createdPersonId
        );
        expect(foundPerson).toBeDefined();
      });

      it('should handle unsupported timeframe for companies', async () => {
        await expect(
          advancedOperationsToolConfigs['search-by-timeframe'].handler({
            resource_type: UniversalResourceType.COMPANIES,
            timeframe_type: TimeframeType.CREATED,
            start_date: new Date().toISOString(),
          })
        ).rejects.toThrow(
          /Timeframe search is not currently optimized for companies/
        );
      });
    });

    describe('batch-operations tool', () => {
      it('should perform batch create operations', async () => {
        const batchCompanies = [
          {
            name: `Batch Company 1 ${timestamp}`,
            website: `https://batch1-${timestamp}.com`,
          },
          {
            name: `Batch Company 2 ${timestamp}`,
            website: `https://batch2-${timestamp}.com`,
          },
        ];

        const result = await advancedOperationsToolConfigs[
          'batch-operations'
        ].handler({
          resource_type: UniversalResourceType.COMPANIES,
          operation_type: BatchOperationType.CREATE,
          records: batchCompanies,
        });

        expect(result).toBeDefined();
        expect(Array.isArray(result)).toBe(true);
        expect(result).toHaveLength(2);

        // Check that both operations succeeded
        const successCount = result.filter((r: any) => r.success).length;
        expect(successCount).toBe(2);

        // Clean up batch created companies
        const createdIds = result
          .filter((r: any) => r.success)
          .map((r: any) => r.result?.id?.record_id)
          .filter(Boolean);

        if (createdIds.length > 0) {
          await advancedOperationsToolConfigs['batch-operations'].handler({
            resource_type: UniversalResourceType.COMPANIES,
            operation_type: BatchOperationType.DELETE,
            record_ids: createdIds,
          });
        }
      });

      it('should perform batch get operations', async () => {
        const result = await advancedOperationsToolConfigs[
          'batch-operations'
        ].handler({
          resource_type: UniversalResourceType.COMPANIES,
          operation_type: BatchOperationType.GET,
          record_ids: [createdCompanyId],
        });

        expect(result).toBeDefined();
        expect(Array.isArray(result)).toBe(true);
        expect(result).toHaveLength(1);
        expect(result[0].success).toBe(true);
        expect(result[0].result?.id?.record_id).toBe(createdCompanyId);
      });

      it('should perform batch search operations', async () => {
        const result = await advancedOperationsToolConfigs[
          'batch-operations'
        ].handler({
          resource_type: UniversalResourceType.COMPANIES,
          operation_type: BatchOperationType.SEARCH,
          query: 'Universal Test',
          limit: 5,
          offset: 0,
        });

        expect(result).toBeDefined();
        expect(Array.isArray(result)).toBe(true);
        // Allow for 0 results if no matching companies exist
        expect(result.length).toBeGreaterThanOrEqual(0);
      });

      it('should validate batch size limits', async () => {
        const largeRecordArray = Array(51).fill({ name: 'Test Company' });

        await expect(
          advancedOperationsToolConfigs['batch-operations'].handler({
            resource_type: UniversalResourceType.COMPANIES,
            operation_type: BatchOperationType.CREATE,
            records: largeRecordArray,
          })
        ).rejects.toThrow(
          /Batch create size \(51\) exceeds maximum allowed \(50\)/
        );
      });

      it('should handle partial batch failures gracefully', async () => {
        const mixedBatch = [
          {
            name: `Valid Batch Company ${timestamp}`,
            website: `https://valid-${timestamp}.com`,
          },
          {
            // Invalid record - missing required name field
            website: `https://invalid-${timestamp}.com`,
          } as any,
        ];

        const result = await advancedOperationsToolConfigs[
          'batch-operations'
        ].handler({
          resource_type: UniversalResourceType.COMPANIES,
          operation_type: BatchOperationType.CREATE,
          records: mixedBatch,
        });

        expect(result).toBeDefined();
        expect(Array.isArray(result)).toBe(true);
        expect(result).toHaveLength(2);

        // Should have at least one success and one failure
        const successCount = result.filter((r: any) => r.success).length;
        const failureCount = result.filter((r: any) => !r.success).length;

        expect(successCount).toBeGreaterThan(0);
        expect(failureCount).toBeGreaterThan(0);

        // Clean up any successful creations
        const successfulIds = result
          .filter((r: any) => r.success && r.result?.id?.record_id)
          .map((r: any) => r.result.id.record_id);

        if (successfulIds.length > 0) {
          await advancedOperationsToolConfigs['batch-operations'].handler({
            resource_type: UniversalResourceType.COMPANIES,
            operation_type: BatchOperationType.DELETE,
            record_ids: successfulIds,
          });
        }
      });
    });
  });

  describe('Cross-resource type compatibility', () => {
    it('should handle all supported resource types consistently', async () => {
      const resourceTypes = [
        UniversalResourceType.COMPANIES,
        UniversalResourceType.PEOPLE,
        // Note: RECORDS and TASKS might not be fully implemented yet
      ];

      for (const resourceType of resourceTypes) {
        // Test search for each resource type with meaningful queries
        const query =
          resourceType === UniversalResourceType.COMPANIES
            ? 'Universal Test'
            : 'Universal Test Person';
        const searchResult = await coreOperationsToolConfigs[
          'search-records'
        ].handler({
          resource_type: resourceType,
          query,
          limit: 1,
        });

        expect(searchResult).toBeDefined();
        expect(Array.isArray(searchResult)).toBe(true);

        // Test attribute discovery for each resource type
        const attributesResult = await coreOperationsToolConfigs[
          'discover-attributes'
        ].handler({
          resource_type: resourceType,
        });

        expect(attributesResult).toBeDefined();
      }
    });

    it('should format results consistently across resource types', async () => {
      const companyResult = await coreOperationsToolConfigs[
        'search-records'
      ].handler({
        resource_type: UniversalResourceType.COMPANIES,
        query: testCompanyName,
        limit: 1,
      });

      const peopleResult = await coreOperationsToolConfigs[
        'search-records'
      ].handler({
        resource_type: UniversalResourceType.PEOPLE,
        query: testPersonEmail,
        limit: 1,
      });

      // Both should return arrays
      expect(Array.isArray(companyResult)).toBe(true);
      expect(Array.isArray(peopleResult)).toBe(true);

      // Both should have consistent structure if results exist
      if (companyResult.length > 0) {
        expect(companyResult[0]).toHaveProperty('id');
        expect(companyResult[0]).toHaveProperty('values');
      }

      if (peopleResult.length > 0) {
        expect(peopleResult[0]).toHaveProperty('id');
        expect(peopleResult[0]).toHaveProperty('values');
      }
    });
  });

  describe('Error handling integration', () => {
    it('should handle non-existent record IDs gracefully', async () => {
      await expect(
        coreOperationsToolConfigs['get-record-details'].handler({
          resource_type: UniversalResourceType.COMPANIES,
          record_id: 'non-existent-id-12345',
        })
      ).rejects.toThrow();
    });

    it('should handle invalid update data gracefully', async () => {
      await expect(
        coreOperationsToolConfigs['update-record'].handler({
          resource_type: UniversalResourceType.COMPANIES,
          record_id: createdCompanyId,
          record_data: {
            // Invalid field that doesn't exist
            invalid_field_that_does_not_exist: 'test value',
          },
        })
      ).rejects.toThrow();
    });

    it('should handle network timeouts gracefully', async () => {
      // This test would require mocking network conditions
      // For now, we just verify that large batch operations don't hang
      const result = await advancedOperationsToolConfigs[
        'batch-operations'
      ].handler({
        resource_type: UniversalResourceType.COMPANIES,
        operation_type: BatchOperationType.SEARCH,
        limit: 1,
        offset: 0,
      });

      expect(result).toBeDefined();
    }, 15_000); // 15 second timeout
  });

  describe('Performance and scalability', () => {
    it('should handle reasonable batch sizes efficiently', async () => {
      const startTime = Date.now();

      const result = await advancedOperationsToolConfigs[
        'batch-operations'
      ].handler({
        resource_type: UniversalResourceType.COMPANIES,
        operation_type: BatchOperationType.SEARCH,
        limit: 10,
      });

      const endTime = Date.now();
      const duration = endTime - startTime;

      expect(result).toBeDefined();
      expect(duration).toBeLessThan(10_000); // Should complete within 10 seconds
    });

    it('should respect API rate limits in batch operations', async () => {
      // Create a small batch to test rate limiting behavior
      const batchRecords = Array(5)
        .fill(0)
        .map((_, i) => ({
          name: `Rate Limit Test Company ${timestamp}-${i}`,
          description: 'Testing rate limits',
        }));

      const startTime = Date.now();

      const result = await advancedOperationsToolConfigs[
        'batch-operations'
      ].handler({
        resource_type: UniversalResourceType.COMPANIES,
        operation_type: BatchOperationType.CREATE,
        records: batchRecords,
      });

      const endTime = Date.now();

      expect(result).toBeDefined();
      expect(Array.isArray(result)).toBe(true);
      expect(result).toHaveLength(5);

      // Should take some time due to rate limiting delays
      expect(endTime - startTime).toBeGreaterThan(100);

      // Clean up created records
      const createdIds = result
        .filter((r: any) => r.success)
        .map((r: any) => r.result?.id?.record_id)
        .filter(Boolean);

      if (createdIds.length > 0) {
        await advancedOperationsToolConfigs['batch-operations'].handler({
          resource_type: UniversalResourceType.COMPANIES,
          operation_type: BatchOperationType.DELETE,
          record_ids: createdIds,
        });
      }
    });
  });
});<|MERGE_RESOLUTION|>--- conflicted
+++ resolved
@@ -1,28 +1,28 @@
+import { describe, it, expect, beforeAll, afterAll, vi } from 'vitest';
 import { config } from 'dotenv';
-import { afterAll, beforeAll, describe, expect, it, vi } from 'vitest';
 
 // Load environment variables from .env file before any imports
 config();
 
-import { initializeAttioClient } from '../../../../src/api/attio-client.js';
 import {
-  advancedOperationsToolConfigs,
   coreOperationsToolConfigs,
+  advancedOperationsToolConfigs
 } from '../../../../src/handlers/tool-configs/universal/index.js';
 import {
-  BatchOperationType,
-  ContentSearchType,
+  UniversalResourceType,
   DetailedInfoType,
   RelationshipType,
+  ContentSearchType,
   TimeframeType,
-  UniversalResourceType,
+  BatchOperationType
 } from '../../../../src/handlers/tool-configs/universal/types.js';
+import { initializeAttioClient } from '../../../../src/api/attio-client.js';
 
 // These tests use real API calls - only run when API key is available
 const SKIP_INTEGRATION_TESTS = !process.env.ATTIO_API_KEY;
 
 // Increase timeout for real API calls
-vi.setConfig({ testTimeout: 30_000 });
+vi.setConfig({ testTimeout: 30000 });
 
 describe('Universal Tools Integration Tests', () => {
   if (SKIP_INTEGRATION_TESTS) {
@@ -34,36 +34,19 @@
     // Initialize the API client with real credentials first
     const apiKey = process.env.ATTIO_API_KEY!;
     console.log('Initializing API client for integration tests...');
-<<<<<<< HEAD
-    await initializeAttioClient(apiKey);
-
-=======
     initializeAttioClient(apiKey);
     
->>>>>>> 081b582b
     // Debug: Check if tool configs are loaded properly
-    console.log(
-      'Core operations tools:',
-      Object.keys(coreOperationsToolConfigs || {})
-    );
-    console.log(
-      'Advanced operations tools:',
-      Object.keys(advancedOperationsToolConfigs || {})
-    );
+    console.log('Core operations tools:', Object.keys(coreOperationsToolConfigs || {}));
+    console.log('Advanced operations tools:', Object.keys(advancedOperationsToolConfigs || {}));
   });
 
   const timestamp = Date.now();
-<<<<<<< HEAD
-  const testCompanyName = `Universal Test Company ${timestamp}`;
-  const testPersonEmail = `universal-test-${timestamp}@example.com`;
-
-=======
   const randomId = Math.random().toString(36).substring(7);
   const testCompanyName = `Universal Test Company ${timestamp}-${randomId}`;
   const testPersonEmail = `universal-test-${timestamp}-${randomId}@example.com`;
   const testDomain = `universal-test-${timestamp}-${randomId}.com`;
   
->>>>>>> 081b582b
   let createdCompanyId: string;
   let createdPersonId: string;
 
@@ -73,13 +56,13 @@
       if (createdCompanyId) {
         await coreOperationsToolConfigs['delete-record'].handler({
           resource_type: UniversalResourceType.COMPANIES,
-          record_id: createdCompanyId,
+          record_id: createdCompanyId
         });
       }
       if (createdPersonId) {
         await coreOperationsToolConfigs['delete-record'].handler({
           resource_type: UniversalResourceType.PEOPLE,
-          record_id: createdPersonId,
+          record_id: createdPersonId
         });
       }
     } catch (error) {
@@ -90,19 +73,6 @@
   describe('Core Operations Integration', () => {
     describe('create-record tool', () => {
       it('should create a company using universal tool', async () => {
-<<<<<<< HEAD
-        const result = await coreOperationsToolConfigs['create-record'].handler(
-          {
-            resource_type: UniversalResourceType.COMPANIES,
-            record_data: {
-              name: testCompanyName,
-              website: `https://universal-test-${timestamp}.com`,
-              description: 'Universal tool integration test company',
-            },
-            return_details: true,
-          }
-        );
-=======
         try {
           console.log('Test data:', { testCompanyName, testDomain });
           console.log('Handler exists:', !!coreOperationsToolConfigs['create-record']);
@@ -122,7 +92,6 @@
             },
             return_details: true
           });
->>>>>>> 081b582b
 
           console.log('Result:', result);
           console.log('Result type:', typeof result);
@@ -143,24 +112,20 @@
       });
 
       it('should create a person using universal tool', async () => {
-        const result = await coreOperationsToolConfigs['create-record'].handler(
-          {
-            resource_type: UniversalResourceType.PEOPLE,
-            record_data: {
-              email_addresses: [testPersonEmail],
-              name: `Universal Test Person ${timestamp}`,
-            },
-            return_details: true,
-          }
-        );
+        const result = await coreOperationsToolConfigs['create-record'].handler({
+          resource_type: UniversalResourceType.PEOPLE,
+          record_data: {
+            email_addresses: [testPersonEmail],
+            name: `Universal Test Person ${timestamp}`
+          },
+          return_details: true
+        });
 
         expect(result).toBeDefined();
         expect(result.id).toBeDefined();
         expect(result.id.record_id).toBeDefined();
         expect(result.values.email_addresses).toBeDefined();
-        expect(result.values.email_addresses[0].email_address).toBe(
-          testPersonEmail
-        );
+        expect(result.values.email_addresses[0].email_address).toBe(testPersonEmail);
 
         createdPersonId = result.id.record_id;
       });
@@ -168,11 +133,9 @@
 
     describe('get-record-details tool', () => {
       it('should get company details using universal tool', async () => {
-        const result = await coreOperationsToolConfigs[
-          'get-record-details'
-        ].handler({
-          resource_type: UniversalResourceType.COMPANIES,
-          record_id: createdCompanyId,
+        const result = await coreOperationsToolConfigs['get-record-details'].handler({
+          resource_type: UniversalResourceType.COMPANIES,
+          record_id: createdCompanyId
         });
 
         expect(result).toBeDefined();
@@ -181,27 +144,21 @@
       });
 
       it('should get person details using universal tool', async () => {
-        const result = await coreOperationsToolConfigs[
-          'get-record-details'
-        ].handler({
+        const result = await coreOperationsToolConfigs['get-record-details'].handler({
           resource_type: UniversalResourceType.PEOPLE,
-          record_id: createdPersonId,
+          record_id: createdPersonId
         });
 
         expect(result).toBeDefined();
         expect(result.id.record_id).toBe(createdPersonId);
-        expect(result.values.email_addresses[0].email_address).toBe(
-          testPersonEmail
-        );
+        expect(result.values.email_addresses[0].email_address).toBe(testPersonEmail);
       });
 
       it('should get specific fields using universal tool', async () => {
-        const result = await coreOperationsToolConfigs[
-          'get-record-details'
-        ].handler({
+        const result = await coreOperationsToolConfigs['get-record-details'].handler({
           resource_type: UniversalResourceType.COMPANIES,
           record_id: createdCompanyId,
-          fields: ['name', 'website'],
+          fields: ['name', 'website']
         });
 
         expect(result).toBeDefined();
@@ -213,14 +170,12 @@
     describe('search-records tool', () => {
       it('should search companies using universal tool', async () => {
         // Give the API time to index the new company
-        await new Promise((resolve) => setTimeout(resolve, 2000));
-
-        const result = await coreOperationsToolConfigs[
-          'search-records'
-        ].handler({
+        await new Promise(resolve => setTimeout(resolve, 2000));
+
+        const result = await coreOperationsToolConfigs['search-records'].handler({
           resource_type: UniversalResourceType.COMPANIES,
           query: testCompanyName,
-          limit: 10,
+          limit: 10
         });
 
         expect(result).toBeDefined();
@@ -235,14 +190,12 @@
 
       it('should search people using universal tool', async () => {
         // Give the API time to index the new person
-        await new Promise((resolve) => setTimeout(resolve, 2000));
-
-        const result = await coreOperationsToolConfigs[
-          'search-records'
-        ].handler({
+        await new Promise(resolve => setTimeout(resolve, 2000));
+
+        const result = await coreOperationsToolConfigs['search-records'].handler({
           resource_type: UniversalResourceType.PEOPLE,
           query: `Universal Test Person ${timestamp}`,
-          limit: 10,
+          limit: 10
         });
 
         expect(result).toBeDefined();
@@ -258,9 +211,7 @@
       });
 
       it('should handle search with filters', async () => {
-        const result = await coreOperationsToolConfigs[
-          'search-records'
-        ].handler({
+        const result = await coreOperationsToolConfigs['search-records'].handler({
           resource_type: UniversalResourceType.COMPANIES,
           query: 'Universal Test',
           filters: {
@@ -268,11 +219,11 @@
               {
                 attribute: { slug: 'name' },
                 condition: 'contains',
-                value: 'Universal Test',
-              },
-            ],
+                value: 'Universal Test'
+              }
+            ]
           },
-          limit: 5,
+          limit: 5
         });
 
         expect(result).toBeDefined();
@@ -282,16 +233,14 @@
 
     describe('update-record tool', () => {
       it('should update company using universal tool', async () => {
-        const result = await coreOperationsToolConfigs['update-record'].handler(
-          {
-            resource_type: UniversalResourceType.COMPANIES,
-            record_id: createdCompanyId,
-            record_data: {
-              description: 'Updated universal tool integration test company',
-            },
-            return_details: true,
-          }
-        );
+        const result = await coreOperationsToolConfigs['update-record'].handler({
+          resource_type: UniversalResourceType.COMPANIES,
+          record_id: createdCompanyId,
+          record_data: {
+            description: 'Updated universal tool integration test company'
+          },
+          return_details: true
+        });
 
         expect(result).toBeDefined();
         expect(result.values.description).toBeDefined();
@@ -301,16 +250,14 @@
       });
 
       it('should update person using universal tool', async () => {
-        const result = await coreOperationsToolConfigs['update-record'].handler(
-          {
-            resource_type: UniversalResourceType.PEOPLE,
-            record_id: createdPersonId,
-            record_data: {
-              job_title: 'Universal Test Engineer',
-            },
-            return_details: true,
-          }
-        );
+        const result = await coreOperationsToolConfigs['update-record'].handler({
+          resource_type: UniversalResourceType.PEOPLE,
+          record_id: createdPersonId,
+          record_data: {
+            job_title: 'Universal Test Engineer'
+          },
+          return_details: true
+        });
 
         expect(result).toBeDefined();
         // Note: job_title might map to different field names in Attio
@@ -320,11 +267,9 @@
 
     describe('get-attributes tool', () => {
       it('should get company attributes using universal tool', async () => {
-        const result = await coreOperationsToolConfigs[
-          'get-attributes'
-        ].handler({
-          resource_type: UniversalResourceType.COMPANIES,
-          record_id: createdCompanyId,
+        const result = await coreOperationsToolConfigs['get-attributes'].handler({
+          resource_type: UniversalResourceType.COMPANIES,
+          record_id: createdCompanyId
         });
 
         expect(result).toBeDefined();
@@ -332,11 +277,9 @@
       });
 
       it('should get person attributes using universal tool', async () => {
-        const result = await coreOperationsToolConfigs[
-          'get-attributes'
-        ].handler({
+        const result = await coreOperationsToolConfigs['get-attributes'].handler({
           resource_type: UniversalResourceType.PEOPLE,
-          record_id: createdPersonId,
+          record_id: createdPersonId
         });
 
         expect(result).toBeDefined();
@@ -345,10 +288,8 @@
 
     describe('discover-attributes tool', () => {
       it('should discover company attributes using universal tool', async () => {
-        const result = await coreOperationsToolConfigs[
-          'discover-attributes'
-        ].handler({
-          resource_type: UniversalResourceType.COMPANIES,
+        const result = await coreOperationsToolConfigs['discover-attributes'].handler({
+          resource_type: UniversalResourceType.COMPANIES
         });
 
         expect(result).toBeDefined();
@@ -356,10 +297,8 @@
       });
 
       it('should discover people attributes using universal tool', async () => {
-        const result = await coreOperationsToolConfigs[
-          'discover-attributes'
-        ].handler({
-          resource_type: UniversalResourceType.PEOPLE,
+        const result = await coreOperationsToolConfigs['discover-attributes'].handler({
+          resource_type: UniversalResourceType.PEOPLE
         });
 
         expect(result).toBeDefined();
@@ -368,24 +307,20 @@
 
     describe('get-detailed-info tool', () => {
       it('should get company contact info using universal tool', async () => {
-        const result = await coreOperationsToolConfigs[
-          'get-detailed-info'
-        ].handler({
+        const result = await coreOperationsToolConfigs['get-detailed-info'].handler({
           resource_type: UniversalResourceType.COMPANIES,
           record_id: createdCompanyId,
-          info_type: DetailedInfoType.CONTACT,
+          info_type: DetailedInfoType.CONTACT
         });
 
         expect(result).toBeDefined();
       });
 
       it('should get company business info using universal tool', async () => {
-        const result = await coreOperationsToolConfigs[
-          'get-detailed-info'
-        ].handler({
+        const result = await coreOperationsToolConfigs['get-detailed-info'].handler({
           resource_type: UniversalResourceType.COMPANIES,
           record_id: createdCompanyId,
-          info_type: DetailedInfoType.BUSINESS,
+          info_type: DetailedInfoType.BUSINESS
         });
 
         expect(result).toBeDefined();
@@ -396,9 +331,7 @@
   describe('Advanced Operations Integration', () => {
     describe('advanced-search tool', () => {
       it('should perform advanced company search with complex filters', async () => {
-        const result = await advancedOperationsToolConfigs[
-          'advanced-search'
-        ].handler({
+        const result = await advancedOperationsToolConfigs['advanced-search'].handler({
           resource_type: UniversalResourceType.COMPANIES,
           query: 'Universal Test',
           filters: {
@@ -406,13 +339,13 @@
               {
                 attribute: { slug: 'name' },
                 condition: 'contains',
-                value: 'Universal',
-              },
-            ],
+                value: 'Universal'
+              }
+            ]
           },
           sort_by: 'name',
           sort_order: 'asc',
-          limit: 10,
+          limit: 10
         });
 
         expect(result).toBeDefined();
@@ -420,12 +353,10 @@
       });
 
       it('should perform advanced people search', async () => {
-        const result = await advancedOperationsToolConfigs[
-          'advanced-search'
-        ].handler({
+        const result = await advancedOperationsToolConfigs['advanced-search'].handler({
           resource_type: UniversalResourceType.PEOPLE,
           query: testPersonEmail,
-          limit: 5,
+          limit: 5
         });
 
         expect(result).toBeDefined();
@@ -438,13 +369,11 @@
         // This test assumes we have some company-people relationships
         // In a real scenario, you'd link the person to the company first
         try {
-          const result = await advancedOperationsToolConfigs[
-            'search-by-relationship'
-          ].handler({
+          const result = await advancedOperationsToolConfigs['search-by-relationship'].handler({
             relationship_type: RelationshipType.COMPANY_TO_PEOPLE,
             source_id: createdCompanyId,
             target_resource_type: UniversalResourceType.PEOPLE,
-            limit: 10,
+            limit: 10
           });
 
           expect(result).toBeDefined();
@@ -460,11 +389,9 @@
           advancedOperationsToolConfigs['search-by-relationship'].handler({
             relationship_type: RelationshipType.PERSON_TO_TASKS,
             source_id: createdPersonId,
-            target_resource_type: UniversalResourceType.TASKS,
+            target_resource_type: UniversalResourceType.TASKS
           })
-        ).rejects.toThrow(
-          /Task relationship search.*is not currently available/
-        );
+        ).rejects.toThrow(/Task relationship search.*is not currently available/);
       });
     });
 
@@ -472,13 +399,11 @@
       it('should search companies by notes content', async () => {
         // This test might not find results without notes, but tests the integration
         try {
-          const result = await advancedOperationsToolConfigs[
-            'search-by-content'
-          ].handler({
+          const result = await advancedOperationsToolConfigs['search-by-content'].handler({
             resource_type: UniversalResourceType.COMPANIES,
             content_type: ContentSearchType.NOTES,
             search_query: 'Universal Test',
-            limit: 10,
+            limit: 10
           });
 
           expect(result).toBeDefined();
@@ -494,11 +419,9 @@
           advancedOperationsToolConfigs['search-by-content'].handler({
             resource_type: UniversalResourceType.COMPANIES,
             content_type: ContentSearchType.INTERACTIONS,
-            search_query: 'test',
+            search_query: 'test'
           })
-        ).rejects.toThrow(
-          /Interaction content search is not currently available/
-        );
+        ).rejects.toThrow(/Interaction content search is not currently available/);
       });
     });
 
@@ -508,22 +431,18 @@
         const yesterday = new Date(today.getTime() - 24 * 60 * 60 * 1000);
         const tomorrow = new Date(today.getTime() + 24 * 60 * 60 * 1000);
 
-        const result = await advancedOperationsToolConfigs[
-          'search-by-timeframe'
-        ].handler({
+        const result = await advancedOperationsToolConfigs['search-by-timeframe'].handler({
           resource_type: UniversalResourceType.PEOPLE,
           timeframe_type: TimeframeType.CREATED,
           start_date: yesterday.toISOString(),
           end_date: tomorrow.toISOString(),
-          limit: 10,
+          limit: 10
         });
 
         expect(result).toBeDefined();
         expect(Array.isArray(result)).toBe(true);
         // Should include our created person
-        const foundPerson = result.find(
-          (p: any) => p.id?.record_id === createdPersonId
-        );
+        const foundPerson = result.find((p: any) => p.id?.record_id === createdPersonId);
         expect(foundPerson).toBeDefined();
       });
 
@@ -532,11 +451,9 @@
           advancedOperationsToolConfigs['search-by-timeframe'].handler({
             resource_type: UniversalResourceType.COMPANIES,
             timeframe_type: TimeframeType.CREATED,
-            start_date: new Date().toISOString(),
+            start_date: new Date().toISOString()
           })
-        ).rejects.toThrow(
-          /Timeframe search is not currently optimized for companies/
-        );
+        ).rejects.toThrow(/Timeframe search is not currently optimized for companies/);
       });
     });
 
@@ -545,20 +462,18 @@
         const batchCompanies = [
           {
             name: `Batch Company 1 ${timestamp}`,
-            website: `https://batch1-${timestamp}.com`,
+            website: `https://batch1-${timestamp}.com`
           },
           {
             name: `Batch Company 2 ${timestamp}`,
-            website: `https://batch2-${timestamp}.com`,
-          },
+            website: `https://batch2-${timestamp}.com`
+          }
         ];
 
-        const result = await advancedOperationsToolConfigs[
-          'batch-operations'
-        ].handler({
+        const result = await advancedOperationsToolConfigs['batch-operations'].handler({
           resource_type: UniversalResourceType.COMPANIES,
           operation_type: BatchOperationType.CREATE,
-          records: batchCompanies,
+          records: batchCompanies
         });
 
         expect(result).toBeDefined();
@@ -579,18 +494,16 @@
           await advancedOperationsToolConfigs['batch-operations'].handler({
             resource_type: UniversalResourceType.COMPANIES,
             operation_type: BatchOperationType.DELETE,
-            record_ids: createdIds,
+            record_ids: createdIds
           });
         }
       });
 
       it('should perform batch get operations', async () => {
-        const result = await advancedOperationsToolConfigs[
-          'batch-operations'
-        ].handler({
+        const result = await advancedOperationsToolConfigs['batch-operations'].handler({
           resource_type: UniversalResourceType.COMPANIES,
           operation_type: BatchOperationType.GET,
-          record_ids: [createdCompanyId],
+          record_ids: [createdCompanyId]
         });
 
         expect(result).toBeDefined();
@@ -601,14 +514,12 @@
       });
 
       it('should perform batch search operations', async () => {
-        const result = await advancedOperationsToolConfigs[
-          'batch-operations'
-        ].handler({
+        const result = await advancedOperationsToolConfigs['batch-operations'].handler({
           resource_type: UniversalResourceType.COMPANIES,
           operation_type: BatchOperationType.SEARCH,
           query: 'Universal Test',
           limit: 5,
-          offset: 0,
+          offset: 0
         });
 
         expect(result).toBeDefined();
@@ -624,31 +535,27 @@
           advancedOperationsToolConfigs['batch-operations'].handler({
             resource_type: UniversalResourceType.COMPANIES,
             operation_type: BatchOperationType.CREATE,
-            records: largeRecordArray,
+            records: largeRecordArray
           })
-        ).rejects.toThrow(
-          /Batch create size \(51\) exceeds maximum allowed \(50\)/
-        );
+        ).rejects.toThrow(/Batch create size \(51\) exceeds maximum allowed \(50\)/);
       });
 
       it('should handle partial batch failures gracefully', async () => {
         const mixedBatch = [
           {
             name: `Valid Batch Company ${timestamp}`,
-            website: `https://valid-${timestamp}.com`,
+            website: `https://valid-${timestamp}.com`
           },
           {
             // Invalid record - missing required name field
-            website: `https://invalid-${timestamp}.com`,
-          } as any,
+            website: `https://invalid-${timestamp}.com`
+          } as any
         ];
 
-        const result = await advancedOperationsToolConfigs[
-          'batch-operations'
-        ].handler({
+        const result = await advancedOperationsToolConfigs['batch-operations'].handler({
           resource_type: UniversalResourceType.COMPANIES,
           operation_type: BatchOperationType.CREATE,
-          records: mixedBatch,
+          records: mixedBatch
         });
 
         expect(result).toBeDefined();
@@ -671,7 +578,7 @@
           await advancedOperationsToolConfigs['batch-operations'].handler({
             resource_type: UniversalResourceType.COMPANIES,
             operation_type: BatchOperationType.DELETE,
-            record_ids: successfulIds,
+            record_ids: successfulIds
           });
         }
       });
@@ -682,32 +589,25 @@
     it('should handle all supported resource types consistently', async () => {
       const resourceTypes = [
         UniversalResourceType.COMPANIES,
-        UniversalResourceType.PEOPLE,
+        UniversalResourceType.PEOPLE
         // Note: RECORDS and TASKS might not be fully implemented yet
       ];
 
       for (const resourceType of resourceTypes) {
         // Test search for each resource type with meaningful queries
-        const query =
-          resourceType === UniversalResourceType.COMPANIES
-            ? 'Universal Test'
-            : 'Universal Test Person';
-        const searchResult = await coreOperationsToolConfigs[
-          'search-records'
-        ].handler({
+        const query = resourceType === UniversalResourceType.COMPANIES ? 'Universal Test' : 'Universal Test Person';
+        const searchResult = await coreOperationsToolConfigs['search-records'].handler({
           resource_type: resourceType,
           query,
-          limit: 1,
+          limit: 1
         });
 
         expect(searchResult).toBeDefined();
         expect(Array.isArray(searchResult)).toBe(true);
 
         // Test attribute discovery for each resource type
-        const attributesResult = await coreOperationsToolConfigs[
-          'discover-attributes'
-        ].handler({
-          resource_type: resourceType,
+        const attributesResult = await coreOperationsToolConfigs['discover-attributes'].handler({
+          resource_type: resourceType
         });
 
         expect(attributesResult).toBeDefined();
@@ -715,20 +615,16 @@
     });
 
     it('should format results consistently across resource types', async () => {
-      const companyResult = await coreOperationsToolConfigs[
-        'search-records'
-      ].handler({
+      const companyResult = await coreOperationsToolConfigs['search-records'].handler({
         resource_type: UniversalResourceType.COMPANIES,
         query: testCompanyName,
-        limit: 1,
-      });
-
-      const peopleResult = await coreOperationsToolConfigs[
-        'search-records'
-      ].handler({
+        limit: 1
+      });
+
+      const peopleResult = await coreOperationsToolConfigs['search-records'].handler({
         resource_type: UniversalResourceType.PEOPLE,
         query: testPersonEmail,
-        limit: 1,
+        limit: 1
       });
 
       // Both should return arrays
@@ -753,7 +649,7 @@
       await expect(
         coreOperationsToolConfigs['get-record-details'].handler({
           resource_type: UniversalResourceType.COMPANIES,
-          record_id: 'non-existent-id-12345',
+          record_id: 'non-existent-id-12345'
         })
       ).rejects.toThrow();
     });
@@ -765,8 +661,8 @@
           record_id: createdCompanyId,
           record_data: {
             // Invalid field that doesn't exist
-            invalid_field_that_does_not_exist: 'test value',
-          },
+            invalid_field_that_does_not_exist: 'test value'
+          }
         })
       ).rejects.toThrow();
     });
@@ -774,55 +670,47 @@
     it('should handle network timeouts gracefully', async () => {
       // This test would require mocking network conditions
       // For now, we just verify that large batch operations don't hang
-      const result = await advancedOperationsToolConfigs[
-        'batch-operations'
-      ].handler({
+      const result = await advancedOperationsToolConfigs['batch-operations'].handler({
         resource_type: UniversalResourceType.COMPANIES,
         operation_type: BatchOperationType.SEARCH,
         limit: 1,
-        offset: 0,
+        offset: 0
       });
 
       expect(result).toBeDefined();
-    }, 15_000); // 15 second timeout
+    }, 15000); // 15 second timeout
   });
 
   describe('Performance and scalability', () => {
     it('should handle reasonable batch sizes efficiently', async () => {
       const startTime = Date.now();
-
-      const result = await advancedOperationsToolConfigs[
-        'batch-operations'
-      ].handler({
+      
+      const result = await advancedOperationsToolConfigs['batch-operations'].handler({
         resource_type: UniversalResourceType.COMPANIES,
         operation_type: BatchOperationType.SEARCH,
-        limit: 10,
+        limit: 10
       });
 
       const endTime = Date.now();
       const duration = endTime - startTime;
 
       expect(result).toBeDefined();
-      expect(duration).toBeLessThan(10_000); // Should complete within 10 seconds
+      expect(duration).toBeLessThan(10000); // Should complete within 10 seconds
     });
 
     it('should respect API rate limits in batch operations', async () => {
       // Create a small batch to test rate limiting behavior
-      const batchRecords = Array(5)
-        .fill(0)
-        .map((_, i) => ({
-          name: `Rate Limit Test Company ${timestamp}-${i}`,
-          description: 'Testing rate limits',
-        }));
+      const batchRecords = Array(5).fill(0).map((_, i) => ({
+        name: `Rate Limit Test Company ${timestamp}-${i}`,
+        description: 'Testing rate limits'
+      }));
 
       const startTime = Date.now();
-
-      const result = await advancedOperationsToolConfigs[
-        'batch-operations'
-      ].handler({
+      
+      const result = await advancedOperationsToolConfigs['batch-operations'].handler({
         resource_type: UniversalResourceType.COMPANIES,
         operation_type: BatchOperationType.CREATE,
-        records: batchRecords,
+        records: batchRecords
       });
 
       const endTime = Date.now();
@@ -844,7 +732,7 @@
         await advancedOperationsToolConfigs['batch-operations'].handler({
           resource_type: UniversalResourceType.COMPANIES,
           operation_type: BatchOperationType.DELETE,
-          record_ids: createdIds,
+          record_ids: createdIds
         });
       }
     });
