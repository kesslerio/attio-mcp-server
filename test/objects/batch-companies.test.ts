--- conflicted
+++ resolved
@@ -56,13 +56,8 @@
     
     return { results, summary: { total: items.length, succeeded, failed } };
   }),
-<<<<<<< HEAD
-  batchCreateRecords: (jest.fn() as any).mockRejectedValue(new Error('Batch API not available')),
-  batchUpdateRecords: (jest.fn() as any).mockRejectedValue(new Error('Batch API not available'))
-=======
   batchCreateRecords: (vi.fn() as any).mockRejectedValue(new Error('Batch API not available')),
   batchUpdateRecords: (vi.fn() as any).mockRejectedValue(new Error('Batch API not available'))
->>>>>>> 3e875a22
 }));
 
 describe('Batch Company Operations', () => {
