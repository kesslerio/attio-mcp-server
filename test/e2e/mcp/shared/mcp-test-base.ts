--- conflicted
+++ resolved
@@ -4,12 +4,8 @@
  */
 
 import { MCPTestClient } from 'mcp-test-client';
-<<<<<<< HEAD
-import type { ToolResult } from '@modelcontextprotocol/sdk/types.js';
+import type { CallToolResult } from '@modelcontextprotocol/sdk/types.js';
 import { TestDataFactory } from './test-data-factory.js';
-=======
-import type { CallToolResult } from '@modelcontextprotocol/sdk/types.js';
->>>>>>> dea73eef
 
 export interface MCPTestConfig {
   serverCommand?: string;
@@ -21,16 +17,12 @@
   protected client: MCPTestClient;
   protected testPrefix: string;
   private lastApiCall: number = 0;
-<<<<<<< HEAD
-  private readonly API_RATE_LIMIT_MS = 100; // 100ms between API calls to prevent rate limiting
-  private createdRecords: Array<{ type: string; id: string }> = [];
-=======
   // Make rate limiting configurable for CI environments (Issue #649 feedback)
   private readonly API_RATE_LIMIT_MS = parseInt(
     process.env.MCP_TEST_RATE_LIMIT_MS || '100',
     10
   );
->>>>>>> dea73eef
+  private createdRecords: Array<{ type: string; id: string }> = [];
 
   constructor(testPrefix: string = 'TC') {
     this.testPrefix = testPrefix;
@@ -156,23 +148,6 @@
     // Apply rate limiting protection for sequential API calls
     await this.enforceRateLimit();
 
-<<<<<<< HEAD
-    let capturedResult: ToolResult | null = null;
-
-    await this.client.assertToolCall(toolName, params, (result: ToolResult) => {
-      capturedResult = result;
-
-      // Basic validation that should pass for all successful calls
-      if (!result.isError) {
-        this.validateSuccessfulResult(result);
-      }
-
-      // Custom validation if provided
-      if (validator) {
-        validator(result);
-      }
-    });
-=======
     let capturedResult: CallToolResult | null = null;
 
     await this.client.assertToolCall(
@@ -192,7 +167,6 @@
         }
       }
     );
->>>>>>> dea73eef
 
     if (!capturedResult) {
       throw new Error(`Tool call '${toolName}' did not capture a result`);
