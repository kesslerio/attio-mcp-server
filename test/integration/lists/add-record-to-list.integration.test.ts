--- conflicted
+++ resolved
@@ -2,15 +2,11 @@
  * Integration test for the add-record-to-list tool
  * Tests the entire flow from tool invocation to API call with proper parameters
  */
-<<<<<<< HEAD
-import { beforeAll, describe, expect, test, vi } from 'vitest';
-=======
 import { describe, test, expect, beforeAll, afterAll, vi } from 'vitest';
->>>>>>> 081b582b
 import { getAttioClient } from '../../../src/api/attio-client';
+import { addRecordToList } from '../../../src/objects/lists';
+import { handleAddRecordToListOperation } from '../../../src/handlers/tools/dispatcher/operations/lists';
 import { listsToolConfigs } from '../../../src/handlers/tool-configs/lists';
-import { handleAddRecordToListOperation } from '../../../src/handlers/tools/dispatcher/operations/lists';
-import { addRecordToList } from '../../../src/objects/lists';
 
 // Mock axios for API client in case we're skipping real API tests
 vi.mock('axios', async () => {
