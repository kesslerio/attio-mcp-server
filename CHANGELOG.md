--- conflicted
+++ resolved
@@ -7,25 +7,6 @@
 
 ## [Unreleased]
 
-<<<<<<< HEAD
-## [0.1.3] - 2025-02-04
-
-### Fixed
-- Fixed deal currency format errors by accepting simple numeric values (#352)
-- Fixed "Format Error: An invalid value was passed to attribute with slug 'value'" issue
-- Enhanced error messages for invalid deal fields with specific guidance
-
-### Added
-- Comprehensive deal field error messages for common mistakes (description, probability, source, etc.)
-- Deal field documentation showing available vs non-existent fields
-- Currency handling guidance - Attio automatically formats currency based on workspace settings
-- Field name conversions for backwards compatibility (company_id → associated_company, etc.)
-
-### Changed
-- Simplified currency value handling - now accepts plain numbers instead of complex objects
-- Improved deal creation workflow with better field validation and suggestions
-- Enhanced error messages to guide users toward correct field usage
-=======
 ## [0.2.0] - 2025-08-04
 
 This is a major release featuring the Universal Tool Consolidation, which dramatically simplifies the MCP interface by replacing 50+ resource-specific tools with a unified set of universal tools that work across all resource types.
@@ -138,7 +119,6 @@
 3. Deal currency values should now be simple numbers
 4. Use `associated_company` instead of `company_id` for deals
 5. Check error messages for field name guidance when creating records
->>>>>>> 9443f05e
 
 ## [0.1.2] - 2025-01-23
 
