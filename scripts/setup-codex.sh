#!/bin/bash

# Setup script for OpenAI Codex CLI
# This script sets up the complete environment for using Codex CLI
# Based on OpenAI Codex CLI v0.1+ (April 2025)

set -e

echo "🚀 Setting up OpenAI Codex CLI..."

# Color codes for output
RED='\033[0;31m'
GREEN='\033[0;32m'
YELLOW='\033[1;33m'
BLUE='\033[0;34m'
NC='\033[0m' # No Color

# Function to print colored output
print_status() {
    echo -e "${BLUE}[INFO]${NC} $1"
}

print_success() {
    echo -e "${GREEN}[SUCCESS]${NC} $1"
}

print_warning() {
    echo -e "${YELLOW}[WARNING]${NC} $1"
}

print_error() {
    echo -e "${RED}[ERROR]${NC} $1"
}

# Check system requirements
check_requirements() {
    print_status "Checking system requirements..."
    
    # Check Node.js version - Updated requirement: Node.js 22+
    if ! command -v node &> /dev/null; then
        print_error "Node.js is not installed. Please install Node.js 22+ from https://nodejs.org/"
        exit 1
    fi
    
    local node_version=$(node --version | cut -d'v' -f2 | cut -d'.' -f1)
    if [ "$node_version" -lt 22 ]; then
        print_error "Node.js ≥22 is required (Node 18 is EOL). Current version: $(node --version)"
        exit 1
    else
        print_success "Node.js version: $(node --version)"
    fi
    
    # Check Python version
    if ! command -v python3 &> /dev/null; then
        print_error "Python 3 is not installed. Please install Python 3.11+."
        exit 1
    fi
    
    local python_minor=$(python3 -c 'import sys; print(".".join(map(str, sys.version_info[:2])))')
    if [[ "$(echo $python_minor)" < "3.11" ]]; then
        print_error "Python ≥3.11 required for uv. Current version: $(python3 --version)"
        exit 1
    fi
    
    print_success "Python version: $(python3 --version)"
    
    # Check Git (recommended for safety)
    if ! command -v git &> /dev/null; then
        print_warning "Git is not installed. Codex CLI is safer when used in Git repositories."
        echo "Consider installing Git for version control safety features."
    else
        print_success "Git version: $(git --version)"
    fi
    
    # Check if uv is installed
    if ! command -v uv &> /dev/null; then
        print_status "Installing uv (Python package manager)..."
        curl -LsSf https://astral.sh/uv/install.sh | sh
        source $HOME/.cargo/env
    fi
    
    print_success "System requirements check completed."
}

# Install OpenAI Codex CLI
install_codex_cli() {
    print_status "Installing OpenAI Codex CLI..."
    
    if command -v codex &> /dev/null; then
        local current_version=$(codex --version 2>/dev/null || echo "unknown")
        print_success "OpenAI Codex CLI is already installed: $current_version"
        
        read -p "Update to latest version? (y/N): " -n 1 -r
        echo
        if [[ $REPLY =~ ^[Yy]$ ]]; then
            npm install -g @openai/codex@latest
            print_success "Codex CLI updated to latest version."
        fi
    else
        npm install -g @openai/codex
        print_success "OpenAI Codex CLI installed successfully."
    fi
    
    # Verify installation
    if command -v codex &> /dev/null; then
        print_success "Installation verified: $(codex --version)"
    else
        print_error "Installation failed. Please check npm permissions and try again."
        exit 1
    fi
<<<<<<< HEAD
}

# Install project dependencies
install_project_dependencies() {
    print_status "Installing project dependencies..."
    
    # Check if package.json exists
    if [ ! -f "package.json" ]; then
        print_warning "No package.json found in current directory. Skipping project dependency installation."
        return
    fi
    
    # Install npm dependencies
    if [ -f "package-lock.json" ]; then
        print_status "Found package-lock.json, running npm ci..."
        npm ci
    else
        print_status "Running npm install..."
        npm install
    fi
    
    # Verify wireit installation (skip npx prompt)
    if [ -f "package.json" ]; then
        if npx --yes wireit --version &> /dev/null; then
            print_success "Wireit build tool installed successfully."
        else
            print_warning "Wireit installation may have failed. Check npm install output."
        fi
    else
        print_status "No package.json found, skipping Wireit verification."
    fi
    
    # Verify project can build
    if [ -f "tsconfig.json" ]; then
        # Check if build script exists in package.json
        if [ -f "package.json" ] && grep -q '"build"' package.json; then
            print_status "Attempting to build project..."
            if npm run build; then
                print_success "Project built successfully."
            else
                print_warning "Project build failed. Check TypeScript configuration."
            fi
        else
            print_status "No build script found in package.json, skipping build test."
        fi
    fi
    
    print_success "Project dependencies installation completed."
=======
>>>>>>> 3e875a22
}

# Setup environment variables
setup_environment() {
    print_status "Setting up environment variables..."
    
    # Check for OpenAI API key
    if [ -z "$OPENAI_API_KEY" ]; then
        echo ""
        echo "⚠️  OpenAI API key is required for Codex CLI."
        echo ""
<<<<<<< HEAD
        echo "💰 Pricing Information (as of May 2025):"
        echo "   - Input tokens: \$1.10 per 1M tokens"
        echo "   - Output tokens: \$4.40 per 1M tokens"
=======
        echo "💰 Pricing Information (as of April 2025):"
        echo "   - Input tokens: \$1.50 per 1M tokens"
        echo "   - Output tokens: \$6.00 per 1M tokens"
>>>>>>> 3e875a22
        echo "   - Model: o4-mini (default)"
        echo ""
        echo "You can get your API key from: https://platform.openai.com/api-keys"
        echo "Note: API account verification may be required for o3/o4-mini models"
        echo ""
        read -p "Enter your OpenAI API key (or press Enter to skip): " api_key
        
        if [ -n "$api_key" ]; then
            export OPENAI_API_KEY="$api_key"
            echo "export OPENAI_API_KEY='$api_key'" >> ~/.bashrc
            echo "export OPENAI_API_KEY='$api_key'" >> ~/.zshrc
            print_success "OpenAI API key configured."
        else
            print_warning "Skipped API key setup. Remember to set OPENAI_API_KEY before using Codex."
        fi
    else
        print_success "OpenAI API key is already configured."
    fi
    
    print_success "Environment setup completed."
}

# Setup MCP servers (placeholder for future MCP integrations)
setup_mcp_servers() {
    print_status "MCP server setup..."
    print_success "MCP server setup completed (placeholder for future integrations)."
}

# Configure Codex CLI
configure_codex() {
    print_status "Configuring Codex CLI..."
    
    # Create Codex config directory
    mkdir -p ~/.codex
    
    # Create default config if it doesn't exist
<<<<<<< HEAD
    if [ ! -f ~/.codex/config.yaml ]; then
        cat > ~/.codex/config.yaml << 'EOF'
model: o4-mini
provider: openai
approvalMode: suggest
fullAutoErrorMode: ask-user
notify: true
maxTokens: 8192
temperature: 0.1
providers:
  openai:
    name: OpenAI
    baseURL: https://api.openai.com/v1
    envKey: OPENAI_API_KEY
history:
  maxSize: 1000
  saveHistory: true
  sensitivePatterns: []
=======
    if [ ! -f ~/.codex/config.json ]; then
        cat > ~/.codex/config.json << EOF
{
  "model": "o4-mini",
  "provider": "openai",
  "approvalMode": "suggest",
  "fullAutoErrorMode": "ask-user",
  "notify": true,
  "maxTokens": 4096,
  "temperature": 0.1,
  "providers": {
    "openai": {
      "name": "OpenAI",
      "baseURL": "https://api.openai.com/v1",
      "envKey": "OPENAI_API_KEY"
    }
  },
  "history": {
    "maxSize": 1000,
    "saveHistory": true,
    "sensitivePatterns": []
  }
}
>>>>>>> 3e875a22
EOF
        print_success "Codex configuration created at ~/.codex/config.yaml"
    else
        print_success "Codex configuration already exists."
    fi
    
    # Create global AGENTS.md file for project instructions
    if [ ! -f ~/.codex/AGENTS.md ]; then
        cat > ~/.codex/AGENTS.md << 'EOF'
# Global Codex Instructions

## General Guidelines
- Always ask for confirmation before making significant changes
- Prioritize code readability and maintainability
- Include appropriate error handling
- Follow language-specific best practices

## Project-Specific Instructions
- Add your global coding preferences here
- Specify any coding standards or conventions
- Define any constraints or requirements

## Safety Reminders
- Always review changes before approval
- Use suggest mode for unfamiliar codebases
- Keep backups when working on important files
EOF
        print_success "Global AGENTS.md created at ~/.codex/AGENTS.md"
    else
        print_success "Global AGENTS.md already exists."
    fi
}

# Setup Claude Desktop integration (if available)
setup_claude_integration() {
    print_status "Setting up Claude Desktop MCP integration..."
    
    local claude_config_dir=""
    
    # Detect Claude Desktop config directory based on OS
    if [[ "$OSTYPE" == "darwin"* ]]; then
        claude_config_dir="$HOME/Library/Application Support/Claude"
    elif [[ "$OSTYPE" == "linux-gnu"* ]]; then
        claude_config_dir="$HOME/.config/Claude"
    else
        print_warning "Unsupported OS for Claude Desktop integration."
        return
    fi
    
    if [ ! -d "$claude_config_dir" ]; then
        print_warning "Claude Desktop not found. Skipping integration setup."
        return
    fi
    
    # Create or update Claude Desktop config
    local config_file="$claude_config_dir/claude_desktop_config.json"
    
    if [ ! -f "$config_file" ]; then
        mkdir -p "$claude_config_dir"
        cat > "$config_file" << EOF
{
  "mcpServers": {
    "attio": {
      "command": "node",
      "args": ["$(pwd)/dist/index.js"],
      "env": {
        "ATTIO_API_KEY": "$ATTIO_API_KEY",
        "ATTIO_WORKSPACE_ID": "$ATTIO_WORKSPACE_ID"
      }
    }
  }
}
EOF
        print_success "Claude Desktop MCP configuration created."
    else
        print_success "Claude Desktop configuration already exists."
    fi
}

# Create usage examples
create_examples() {
    print_status "Creating usage examples..."
    
    mkdir -p ~/codex-examples
    
    cat > ~/codex-examples/README.md << 'EOF'
# OpenAI Codex CLI Usage Examples

## Basic Commands

```bash
# Interactive mode (recommended for beginners)
codex

# Direct command with natural language
codex "create a simple calculator in Python"
codex "fix the bug in src/utils.js"
codex "explain what this regex does: ^(?=.*[A-Z]).{8,}$"
```

## Approval Modes

```bash
# Suggest mode (default) - shows changes, asks for approval
codex --approval-mode suggest "refactor this function"
<<<<<<< HEAD

# Auto-edit mode - automatically applies approved changes
codex --approval-mode auto-edit "add error handling"

=======

# Auto-edit mode - automatically applies approved changes
codex --approval-mode auto-edit "add error handling"

>>>>>>> 3e875a22
# Full-auto mode - executes without asking (use with caution!)
codex --approval-mode full-auto "write unit tests"
```

## Model Selection

```bash
# Use specific model
codex --model gpt-4.1 "complex refactoring task"
codex --model o4-mini "simple code generation"

<<<<<<< HEAD
# Change model in interactive mode
codex  # then use /model inside the session
```

## Project Documentation (AGENTS.md)

Create an `AGENTS.md` file in your project root:

```markdown
# Project-Specific Instructions

## Coding Standards
- Use TypeScript for all new files
- Follow ESLint configuration
- Include JSDoc comments for public APIs

## Architecture
- Follow MVC pattern
- Use dependency injection
- Prefer composition over inheritance

## Testing
- Write unit tests for all new functions
- Use Jest testing framework
- Aim for >90% test coverage
```

=======
# List available models
codex /model
```

## Project Documentation (AGENTS.md)

Create an `AGENTS.md` file in your project root:

```markdown
# Project-Specific Instructions

## Coding Standards
- Use TypeScript for all new files
- Follow ESLint configuration
- Include JSDoc comments for public APIs

## Architecture
- Follow MVC pattern
- Use dependency injection
- Prefer composition over inheritance

## Testing
- Write unit tests for all new functions
- Use Jest testing framework
- Aim for >90% test coverage
```

>>>>>>> 3e875a22
## Interactive Commands

Once in interactive mode, use these commands:
- `/suggest` - Switch to suggest approval mode
- `/autoedit` - Switch to auto-edit mode  
- `/fullauto` - Switch to full-auto mode
- `/model` - Change AI model
- `/help` - Show all available commands
- `/exit` - Exit Codex CLI

## Advanced Examples

```bash
# Multi-file refactoring
codex "refactor the authentication module to use async/await"

# Documentation generation
codex "generate comprehensive API documentation for this codebase"

# Security audit
codex "review this code for security vulnerabilities"

# Performance optimization
codex "optimize this function for better performance"

# Test generation
codex "write comprehensive unit tests for the user service"
```

## Safety Tips

1. **Always use suggest mode first** in new projects
2. **Work in Git repositories** for easy rollback
3. **Review all changes** before approval
4. **Start with small tasks** to understand behavior
5. **Use full-auto mode sparingly** and only in safe environments

## Pricing Awareness

<<<<<<< HEAD
- Input tokens: $1.10 per 1M tokens
- Output tokens: $4.40 per 1M tokens
=======
- Input tokens: $1.50 per 1M tokens
- Output tokens: $6.00 per 1M tokens
>>>>>>> 3e875a22
- Monitor usage via OpenAI dashboard
- Consider using shorter prompts for cost efficiency

## Troubleshooting

### Common Issues

1. **"Command not found"**
   - Ensure Node.js 22+ is installed
   - Check if codex is in PATH: `which codex`

2. **API Key errors**
   - Verify OPENAI_API_KEY is set: `echo $OPENAI_API_KEY`
   - Check API key permissions on OpenAI platform

3. **Model access issues**
   - Some models require API account verification
   - Try switching to gpt-3.5-turbo if o4-mini fails

4. **Network/sandbox issues**
   - Codex runs in sandbox on macOS (normal behavior)
   - On Linux, consider Docker for additional security

For more help: https://github.com/openai/codex
<<<<<<< HEAD
=======
EOF

    # Create project-specific AGENTS.md template
    if [ ! -f "./AGENTS.md" ]; then
        cat > ./AGENTS.md << 'EOF'
# Attio MCP Server - Codex Instructions

## Project Overview
This is an MCP (Model Context Protocol) server for Attio CRM integration.

## Coding Standards
- Use TypeScript for all code
- Follow ESLint and Prettier configurations
- Include comprehensive JSDoc comments
- Write unit tests for all new functionality

## Architecture Guidelines
- Follow the existing handler/tool pattern
- Use proper error handling with custom error types
- Implement proper logging and monitoring
- Follow SOLID principles

## MCP-Specific Guidelines
- Tools should have clear descriptions and parameter schemas
- Validate all inputs thoroughly
- Handle Attio API rate limiting gracefully
- Use proper TypeScript types for all MCP interfaces

## Testing Requirements
- Unit tests for all handlers and utilities
- Integration tests for API interactions
- Mock external dependencies appropriately
- Maintain >90% test coverage

## Security Considerations
- Validate all user inputs
- Handle API keys securely
- Implement proper error messages without exposing internals
- Follow principle of least privilege
>>>>>>> 3e875a22
EOF
        print_success "Project-specific AGENTS.md created"
    fi

    # Create project-specific AGENTS.md template
    if [ ! -f "./AGENTS.md" ]; then
        cat > ./AGENTS.md << 'EOF'
# Attio MCP Server - Codex Instructions

## Project Overview
This is an MCP (Model Context Protocol) server for Attio CRM integration.

## Coding Standards
- Use TypeScript for all code
- Follow ESLint and Prettier configurations
- Include comprehensive JSDoc comments
- Write unit tests for all new functionality

## Architecture Guidelines
- Follow the existing handler/tool pattern
- Use proper error handling with custom error types
- Implement proper logging and monitoring
- Follow SOLID principles

## MCP-Specific Guidelines
- Tools should have clear descriptions and parameter schemas
- Validate all inputs thoroughly
- Handle Attio API rate limiting gracefully
- Use proper TypeScript types for all MCP interfaces

## Testing Requirements
- Unit tests for all handlers and utilities
- Integration tests for API interactions
- Mock external dependencies appropriately
- Maintain >90% test coverage

## Security Considerations
- Validate all user inputs
- Handle API keys securely
- Implement proper error messages without exposing internals
- Follow principle of least privilege
EOF
        print_success "Project-specific AGENTS.md created"
    fi

    print_success "Usage examples created in ~/codex-examples/"
}

# Main setup function
main() {
<<<<<<< HEAD
    echo "🎯 OpenAI Codex CLI Setup (May 2025)"
    echo "======================================"
=======
    echo "🎯 OpenAI Codex CLI Setup (April 2025)"
    echo "======================================"
    echo ""
    
    show_disclaimer
>>>>>>> 3e875a22
    echo ""
    
    check_requirements
    echo ""
    
    install_codex_cli
    echo ""
    
    install_project_dependencies
    echo ""
    
    setup_environment
    echo ""
    
    setup_mcp_servers
    echo ""
    
    configure_codex
    echo ""
    
    setup_claude_integration
    echo ""
    
    # Setup Codex environment (for restricted environments)
    if [ -f "./scripts/codex-env-setup.sh" ]; then
        print_status "Setting up Codex environment for offline use..."
        ./scripts/codex-env-setup.sh
        echo ""
    fi
    
    create_examples
    echo ""
    
    print_success "🎉 Setup completed successfully!"
    echo ""
    echo "Next steps:"
    echo "1. Restart your terminal or run: source ~/.bashrc (or ~/.zshrc)"
    echo "2. Verify installation: codex --version"
    echo "3. Test basic functionality: codex 'Hello, world!'"
    echo "4. Check examples in ~/codex-examples/"
    echo "5. Review AGENTS.md files for project-specific instructions"
    echo ""
    echo "⚡ Quick start:"
    echo "   codex --approval-mode suggest 'create a simple hello world script'"
    echo ""
    echo "📚 For more information:"
    echo "   - Codex CLI: https://github.com/openai/codex"
    echo "   - Documentation: https://www.npmjs.com/package/@openai/codex"
    echo "   - MCP Documentation: https://modelcontextprotocol.io/"
    echo ""
    echo "⚠️  Remember: Codex CLI is experimental software. Always review changes!"
    echo ""
}

# Run main function
main "$@"<|MERGE_RESOLUTION|>--- conflicted
+++ resolved
@@ -43,25 +43,19 @@
     fi
     
     local node_version=$(node --version | cut -d'v' -f2 | cut -d'.' -f1)
-    if [ "$node_version" -lt 22 ]; then
-        print_error "Node.js ≥22 is required (Node 18 is EOL). Current version: $(node --version)"
-        exit 1
+    if [ "$node_version" -lt 18 ]; then
+        print_warning "Node.js version is $node_version. Recommended version is 22+."
     else
         print_success "Node.js version: $(node --version)"
     fi
     
     # Check Python version
     if ! command -v python3 &> /dev/null; then
-        print_error "Python 3 is not installed. Please install Python 3.11+."
+        print_error "Python 3 is not installed. Please install Python 3.12+."
         exit 1
     fi
     
-    local python_minor=$(python3 -c 'import sys; print(".".join(map(str, sys.version_info[:2])))')
-    if [[ "$(echo $python_minor)" < "3.11" ]]; then
-        print_error "Python ≥3.11 required for uv. Current version: $(python3 --version)"
-        exit 1
-    fi
-    
+    local python_version=$(python3 --version | cut -d' ' -f2 | cut -d'.' -f1-2)
     print_success "Python version: $(python3 --version)"
     
     # Check Git (recommended for safety)
@@ -108,57 +102,6 @@
         print_error "Installation failed. Please check npm permissions and try again."
         exit 1
     fi
-<<<<<<< HEAD
-}
-
-# Install project dependencies
-install_project_dependencies() {
-    print_status "Installing project dependencies..."
-    
-    # Check if package.json exists
-    if [ ! -f "package.json" ]; then
-        print_warning "No package.json found in current directory. Skipping project dependency installation."
-        return
-    fi
-    
-    # Install npm dependencies
-    if [ -f "package-lock.json" ]; then
-        print_status "Found package-lock.json, running npm ci..."
-        npm ci
-    else
-        print_status "Running npm install..."
-        npm install
-    fi
-    
-    # Verify wireit installation (skip npx prompt)
-    if [ -f "package.json" ]; then
-        if npx --yes wireit --version &> /dev/null; then
-            print_success "Wireit build tool installed successfully."
-        else
-            print_warning "Wireit installation may have failed. Check npm install output."
-        fi
-    else
-        print_status "No package.json found, skipping Wireit verification."
-    fi
-    
-    # Verify project can build
-    if [ -f "tsconfig.json" ]; then
-        # Check if build script exists in package.json
-        if [ -f "package.json" ] && grep -q '"build"' package.json; then
-            print_status "Attempting to build project..."
-            if npm run build; then
-                print_success "Project built successfully."
-            else
-                print_warning "Project build failed. Check TypeScript configuration."
-            fi
-        else
-            print_status "No build script found in package.json, skipping build test."
-        fi
-    fi
-    
-    print_success "Project dependencies installation completed."
-=======
->>>>>>> 3e875a22
 }
 
 # Setup environment variables
@@ -170,15 +113,9 @@
         echo ""
         echo "⚠️  OpenAI API key is required for Codex CLI."
         echo ""
-<<<<<<< HEAD
-        echo "💰 Pricing Information (as of May 2025):"
-        echo "   - Input tokens: \$1.10 per 1M tokens"
-        echo "   - Output tokens: \$4.40 per 1M tokens"
-=======
         echo "💰 Pricing Information (as of April 2025):"
         echo "   - Input tokens: \$1.50 per 1M tokens"
         echo "   - Output tokens: \$6.00 per 1M tokens"
->>>>>>> 3e875a22
         echo "   - Model: o4-mini (default)"
         echo ""
         echo "You can get your API key from: https://platform.openai.com/api-keys"
@@ -215,26 +152,6 @@
     mkdir -p ~/.codex
     
     # Create default config if it doesn't exist
-<<<<<<< HEAD
-    if [ ! -f ~/.codex/config.yaml ]; then
-        cat > ~/.codex/config.yaml << 'EOF'
-model: o4-mini
-provider: openai
-approvalMode: suggest
-fullAutoErrorMode: ask-user
-notify: true
-maxTokens: 8192
-temperature: 0.1
-providers:
-  openai:
-    name: OpenAI
-    baseURL: https://api.openai.com/v1
-    envKey: OPENAI_API_KEY
-history:
-  maxSize: 1000
-  saveHistory: true
-  sensitivePatterns: []
-=======
     if [ ! -f ~/.codex/config.json ]; then
         cat > ~/.codex/config.json << EOF
 {
@@ -258,9 +175,8 @@
     "sensitivePatterns": []
   }
 }
->>>>>>> 3e875a22
 EOF
-        print_success "Codex configuration created at ~/.codex/config.yaml"
+        print_success "Codex configuration created at ~/.codex/config.json"
     else
         print_success "Codex configuration already exists."
     fi
@@ -364,17 +280,10 @@
 ```bash
 # Suggest mode (default) - shows changes, asks for approval
 codex --approval-mode suggest "refactor this function"
-<<<<<<< HEAD
 
 # Auto-edit mode - automatically applies approved changes
 codex --approval-mode auto-edit "add error handling"
 
-=======
-
-# Auto-edit mode - automatically applies approved changes
-codex --approval-mode auto-edit "add error handling"
-
->>>>>>> 3e875a22
 # Full-auto mode - executes without asking (use with caution!)
 codex --approval-mode full-auto "write unit tests"
 ```
@@ -386,9 +295,8 @@
 codex --model gpt-4.1 "complex refactoring task"
 codex --model o4-mini "simple code generation"
 
-<<<<<<< HEAD
-# Change model in interactive mode
-codex  # then use /model inside the session
+# List available models
+codex /model
 ```
 
 ## Project Documentation (AGENTS.md)
@@ -414,35 +322,6 @@
 - Aim for >90% test coverage
 ```
 
-=======
-# List available models
-codex /model
-```
-
-## Project Documentation (AGENTS.md)
-
-Create an `AGENTS.md` file in your project root:
-
-```markdown
-# Project-Specific Instructions
-
-## Coding Standards
-- Use TypeScript for all new files
-- Follow ESLint configuration
-- Include JSDoc comments for public APIs
-
-## Architecture
-- Follow MVC pattern
-- Use dependency injection
-- Prefer composition over inheritance
-
-## Testing
-- Write unit tests for all new functions
-- Use Jest testing framework
-- Aim for >90% test coverage
-```
-
->>>>>>> 3e875a22
 ## Interactive Commands
 
 Once in interactive mode, use these commands:
@@ -482,13 +361,8 @@
 
 ## Pricing Awareness
 
-<<<<<<< HEAD
-- Input tokens: $1.10 per 1M tokens
-- Output tokens: $4.40 per 1M tokens
-=======
 - Input tokens: $1.50 per 1M tokens
 - Output tokens: $6.00 per 1M tokens
->>>>>>> 3e875a22
 - Monitor usage via OpenAI dashboard
 - Consider using shorter prompts for cost efficiency
 
@@ -513,51 +387,7 @@
    - On Linux, consider Docker for additional security
 
 For more help: https://github.com/openai/codex
-<<<<<<< HEAD
-=======
 EOF
-
-    # Create project-specific AGENTS.md template
-    if [ ! -f "./AGENTS.md" ]; then
-        cat > ./AGENTS.md << 'EOF'
-# Attio MCP Server - Codex Instructions
-
-## Project Overview
-This is an MCP (Model Context Protocol) server for Attio CRM integration.
-
-## Coding Standards
-- Use TypeScript for all code
-- Follow ESLint and Prettier configurations
-- Include comprehensive JSDoc comments
-- Write unit tests for all new functionality
-
-## Architecture Guidelines
-- Follow the existing handler/tool pattern
-- Use proper error handling with custom error types
-- Implement proper logging and monitoring
-- Follow SOLID principles
-
-## MCP-Specific Guidelines
-- Tools should have clear descriptions and parameter schemas
-- Validate all inputs thoroughly
-- Handle Attio API rate limiting gracefully
-- Use proper TypeScript types for all MCP interfaces
-
-## Testing Requirements
-- Unit tests for all handlers and utilities
-- Integration tests for API interactions
-- Mock external dependencies appropriately
-- Maintain >90% test coverage
-
-## Security Considerations
-- Validate all user inputs
-- Handle API keys securely
-- Implement proper error messages without exposing internals
-- Follow principle of least privilege
->>>>>>> 3e875a22
-EOF
-        print_success "Project-specific AGENTS.md created"
-    fi
 
     # Create project-specific AGENTS.md template
     if [ ! -f "./AGENTS.md" ]; then
@@ -605,25 +435,17 @@
 
 # Main setup function
 main() {
-<<<<<<< HEAD
-    echo "🎯 OpenAI Codex CLI Setup (May 2025)"
-    echo "======================================"
-=======
     echo "🎯 OpenAI Codex CLI Setup (April 2025)"
     echo "======================================"
     echo ""
     
     show_disclaimer
->>>>>>> 3e875a22
     echo ""
     
     check_requirements
     echo ""
     
     install_codex_cli
-    echo ""
-    
-    install_project_dependencies
     echo ""
     
     setup_environment
